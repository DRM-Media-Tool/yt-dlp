#!/usr/bin/env python3

# Allow direct execution
import os
import sys
import unittest
import warnings

sys.path.insert(0, os.path.dirname(os.path.dirname(os.path.abspath(__file__))))


import contextlib
import io
import itertools
import json
import subprocess
import xml.etree.ElementTree

from yt_dlp.compat import (
    compat_etree_fromstring,
    compat_HTMLParseError,
    compat_os_name,
)
from yt_dlp.utils import (
    Config,
    DateRange,
    ExtractorError,
    InAdvancePagedList,
    LazyList,
    OnDemandPagedList,
    Popen,
    age_restricted,
    args_to_str,
    base_url,
    caesar,
    clean_html,
    clean_podcast_url,
    cli_bool_option,
    cli_option,
    cli_valueless_option,
    date_from_str,
    datetime_from_str,
    detect_exe_version,
    determine_ext,
    determine_file_encoding,
    dfxp2srt,
    encode_base_n,
    encode_compat_str,
    encodeFilename,
    expand_path,
    extract_attributes,
    extract_basic_auth,
    find_xpath_attr,
    fix_xml_ampersands,
    float_or_none,
    format_bytes,
    get_compatible_ext,
    get_element_by_attribute,
    get_element_by_class,
    get_element_html_by_attribute,
    get_element_html_by_class,
    get_element_text_and_html_by_tag,
    get_elements_by_attribute,
    get_elements_by_class,
    get_elements_html_by_attribute,
    get_elements_html_by_class,
    get_elements_text_and_html_by_attribute,
    int_or_none,
    intlist_to_bytes,
    iri_to_uri,
    is_html,
    js_to_json,
    limit_length,
    locked_file,
    lowercase_escape,
    match_str,
    merge_dicts,
    mimetype2ext,
    month_by_name,
    multipart_encode,
    ohdave_rsa_encrypt,
    orderedSet,
    parse_age_limit,
    parse_bitrate,
    parse_codecs,
    parse_count,
    parse_dfxp_time_expr,
    parse_duration,
    parse_filesize,
    parse_iso8601,
    parse_qs,
    parse_resolution,
    pkcs1pad,
    prepend_extension,
    read_batch_urls,
    remove_end,
    remove_quotes,
    remove_start,
    render_table,
    replace_extension,
    rot47,
    sanitize_filename,
    sanitize_path,
    sanitize_url,
    shell_quote,
    smuggle_url,
    str_to_int,
    strip_jsonp,
    strip_or_none,
    subtitles_filename,
    timeconvert,
    try_call,
    unescapeHTML,
    unified_strdate,
    unified_timestamp,
    unsmuggle_url,
    update_url_query,
    uppercase_escape,
    url_basename,
    url_or_none,
    urlencode_postdata,
    urljoin,
    urshift,
    variadic,
    version_tuple,
    xpath_attr,
    xpath_element,
    xpath_text,
    xpath_with_ns,
)
from yt_dlp.utils.networking import (
    HTTPHeaderDict,
    escape_rfc3986,
    normalize_url,
    remove_dot_segments,
)


class TestUtil(unittest.TestCase):
    def test_timeconvert(self):
        self.assertTrue(timeconvert('') is None)
        self.assertTrue(timeconvert('bougrg') is None)

    def test_sanitize_filename(self):
        self.assertEqual(sanitize_filename(''), '')
        self.assertEqual(sanitize_filename('abc'), 'abc')
        self.assertEqual(sanitize_filename('abc_d-e'), 'abc_d-e')

        self.assertEqual(sanitize_filename('123'), '123')

        self.assertEqual('abc⧸de', sanitize_filename('abc/de'))
        self.assertFalse('/' in sanitize_filename('abc/de///'))

        self.assertEqual('abc_de', sanitize_filename('abc/<>\\*|de', is_id=False))
        self.assertEqual('xxx', sanitize_filename('xxx/<>\\*|', is_id=False))
        self.assertEqual('yes no', sanitize_filename('yes? no', is_id=False))
        self.assertEqual('this - that', sanitize_filename('this: that', is_id=False))

        self.assertEqual(sanitize_filename('AT&T'), 'AT&T')
        aumlaut = 'ä'
        self.assertEqual(sanitize_filename(aumlaut), aumlaut)
        tests = '\u043a\u0438\u0440\u0438\u043b\u043b\u0438\u0446\u0430'
        self.assertEqual(sanitize_filename(tests), tests)

        self.assertEqual(
            sanitize_filename('New World record at 0:12:34'),
            'New World record at 0_12_34')

        self.assertEqual(sanitize_filename('--gasdgf'), '--gasdgf')
        self.assertEqual(sanitize_filename('--gasdgf', is_id=True), '--gasdgf')
        self.assertEqual(sanitize_filename('--gasdgf', is_id=False), '_-gasdgf')
        self.assertEqual(sanitize_filename('.gasdgf'), '.gasdgf')
        self.assertEqual(sanitize_filename('.gasdgf', is_id=True), '.gasdgf')
        self.assertEqual(sanitize_filename('.gasdgf', is_id=False), 'gasdgf')

        forbidden = '"\0\\/'
        for fc in forbidden:
            for fbc in forbidden:
                self.assertTrue(fbc not in sanitize_filename(fc))

    def test_sanitize_filename_restricted(self):
        self.assertEqual(sanitize_filename('abc', restricted=True), 'abc')
        self.assertEqual(sanitize_filename('abc_d-e', restricted=True), 'abc_d-e')

        self.assertEqual(sanitize_filename('123', restricted=True), '123')

        self.assertEqual('abc_de', sanitize_filename('abc/de', restricted=True))
        self.assertFalse('/' in sanitize_filename('abc/de///', restricted=True))

        self.assertEqual('abc_de', sanitize_filename('abc/<>\\*|de', restricted=True))
        self.assertEqual('xxx', sanitize_filename('xxx/<>\\*|', restricted=True))
        self.assertEqual('yes_no', sanitize_filename('yes? no', restricted=True))
        self.assertEqual('this_-_that', sanitize_filename('this: that', restricted=True))

        tests = 'aäb\u4e2d\u56fd\u7684c'
        self.assertEqual(sanitize_filename(tests, restricted=True), 'aab_c')
        self.assertTrue(sanitize_filename('\xf6', restricted=True) != '')  # No empty filename

        forbidden = '"\0\\/&!: \'\t\n()[]{}$;`^,#'
        for fc in forbidden:
            for fbc in forbidden:
                self.assertTrue(fbc not in sanitize_filename(fc, restricted=True))

        # Handle a common case more neatly
        self.assertEqual(sanitize_filename('\u5927\u58f0\u5e26 - Song', restricted=True), 'Song')
        self.assertEqual(sanitize_filename('\u603b\u7edf: Speech', restricted=True), 'Speech')
        # .. but make sure the file name is never empty
        self.assertTrue(sanitize_filename('-', restricted=True) != '')
        self.assertTrue(sanitize_filename(':', restricted=True) != '')

        self.assertEqual(sanitize_filename(
            'ÂÃÄÀÁÅÆÇÈÉÊËÌÍÎÏÐÑÒÓÔÕÖŐØŒÙÚÛÜŰÝÞßàáâãäåæçèéêëìíîïðñòóôõöőøœùúûüűýþÿ', restricted=True),
            'AAAAAAAECEEEEIIIIDNOOOOOOOOEUUUUUYTHssaaaaaaaeceeeeiiiionooooooooeuuuuuythy')

    def test_sanitize_ids(self):
        self.assertEqual(sanitize_filename('_n_cd26wFpw', is_id=True), '_n_cd26wFpw')
        self.assertEqual(sanitize_filename('_BD_eEpuzXw', is_id=True), '_BD_eEpuzXw')
        self.assertEqual(sanitize_filename('N0Y__7-UOdI', is_id=True), 'N0Y__7-UOdI')

    def test_sanitize_path(self):
        if sys.platform != 'win32':
            return

        self.assertEqual(sanitize_path('abc'), 'abc')
        self.assertEqual(sanitize_path('abc/def'), 'abc\\def')
        self.assertEqual(sanitize_path('abc\\def'), 'abc\\def')
        self.assertEqual(sanitize_path('abc|def'), 'abc#def')
        self.assertEqual(sanitize_path('<>:"|?*'), '#######')
        self.assertEqual(sanitize_path('C:/abc/def'), 'C:\\abc\\def')
        self.assertEqual(sanitize_path('C?:/abc/def'), 'C##\\abc\\def')

        self.assertEqual(sanitize_path('\\\\?\\UNC\\ComputerName\\abc'), '\\\\?\\UNC\\ComputerName\\abc')
        self.assertEqual(sanitize_path('\\\\?\\UNC/ComputerName/abc'), '\\\\?\\UNC\\ComputerName\\abc')

        self.assertEqual(sanitize_path('\\\\?\\C:\\abc'), '\\\\?\\C:\\abc')
        self.assertEqual(sanitize_path('\\\\?\\C:/abc'), '\\\\?\\C:\\abc')
        self.assertEqual(sanitize_path('\\\\?\\C:\\ab?c\\de:f'), '\\\\?\\C:\\ab#c\\de#f')
        self.assertEqual(sanitize_path('\\\\?\\C:\\abc'), '\\\\?\\C:\\abc')

        self.assertEqual(
            sanitize_path('youtube/%(uploader)s/%(autonumber)s-%(title)s-%(upload_date)s.%(ext)s'),
            'youtube\\%(uploader)s\\%(autonumber)s-%(title)s-%(upload_date)s.%(ext)s')

        self.assertEqual(
            sanitize_path('youtube/TheWreckingYard ./00001-Not bad, Especially for Free! (1987 Yamaha 700)-20141116.mp4.part'),
            'youtube\\TheWreckingYard #\\00001-Not bad, Especially for Free! (1987 Yamaha 700)-20141116.mp4.part')
        self.assertEqual(sanitize_path('abc/def...'), 'abc\\def..#')
        self.assertEqual(sanitize_path('abc.../def'), 'abc..#\\def')
        self.assertEqual(sanitize_path('abc.../def...'), 'abc..#\\def..#')

        self.assertEqual(sanitize_path('../abc'), '..\\abc')
        self.assertEqual(sanitize_path('../../abc'), '..\\..\\abc')
        self.assertEqual(sanitize_path('./abc'), 'abc')
        self.assertEqual(sanitize_path('./../abc'), '..\\abc')

    def test_sanitize_url(self):
        self.assertEqual(sanitize_url('//foo.bar'), 'http://foo.bar')
        self.assertEqual(sanitize_url('httpss://foo.bar'), 'https://foo.bar')
        self.assertEqual(sanitize_url('rmtps://foo.bar'), 'rtmps://foo.bar')
        self.assertEqual(sanitize_url('https://foo.bar'), 'https://foo.bar')
        self.assertEqual(sanitize_url('foo bar'), 'foo bar')

    def test_expand_path(self):
        def env(var):
            return f'%{var}%' if sys.platform == 'win32' else f'${var}'

        os.environ['yt_dlp_EXPATH_PATH'] = 'expanded'
        self.assertEqual(expand_path(env('yt_dlp_EXPATH_PATH')), 'expanded')

        old_home = os.environ.get('HOME')
        test_str = R'C:\Documents and Settings\тест\Application Data'
        try:
            os.environ['HOME'] = test_str
            self.assertEqual(expand_path(env('HOME')), os.getenv('HOME'))
            self.assertEqual(expand_path('~'), os.getenv('HOME'))
            self.assertEqual(
                expand_path('~/%s' % env('yt_dlp_EXPATH_PATH')),
                '%s/expanded' % os.getenv('HOME'))
        finally:
            os.environ['HOME'] = old_home or ''

    def test_prepend_extension(self):
        self.assertEqual(prepend_extension('abc.ext', 'temp'), 'abc.temp.ext')
        self.assertEqual(prepend_extension('abc.ext', 'temp', 'ext'), 'abc.temp.ext')
        self.assertEqual(prepend_extension('abc.unexpected_ext', 'temp', 'ext'), 'abc.unexpected_ext.temp')
        self.assertEqual(prepend_extension('abc', 'temp'), 'abc.temp')
        self.assertEqual(prepend_extension('.abc', 'temp'), '.abc.temp')
        self.assertEqual(prepend_extension('.abc.ext', 'temp'), '.abc.temp.ext')

    def test_replace_extension(self):
        self.assertEqual(replace_extension('abc.ext', 'temp'), 'abc.temp')
        self.assertEqual(replace_extension('abc.ext', 'temp', 'ext'), 'abc.temp')
        self.assertEqual(replace_extension('abc.unexpected_ext', 'temp', 'ext'), 'abc.unexpected_ext.temp')
        self.assertEqual(replace_extension('abc', 'temp'), 'abc.temp')
        self.assertEqual(replace_extension('.abc', 'temp'), '.abc.temp')
        self.assertEqual(replace_extension('.abc.ext', 'temp'), '.abc.temp')

    def test_subtitles_filename(self):
        self.assertEqual(subtitles_filename('abc.ext', 'en', 'vtt'), 'abc.en.vtt')
        self.assertEqual(subtitles_filename('abc.ext', 'en', 'vtt', 'ext'), 'abc.en.vtt')
        self.assertEqual(subtitles_filename('abc.unexpected_ext', 'en', 'vtt', 'ext'), 'abc.unexpected_ext.en.vtt')

    def test_remove_start(self):
        self.assertEqual(remove_start(None, 'A - '), None)
        self.assertEqual(remove_start('A - B', 'A - '), 'B')
        self.assertEqual(remove_start('B - A', 'A - '), 'B - A')

    def test_remove_end(self):
        self.assertEqual(remove_end(None, ' - B'), None)
        self.assertEqual(remove_end('A - B', ' - B'), 'A')
        self.assertEqual(remove_end('B - A', ' - B'), 'B - A')

    def test_remove_quotes(self):
        self.assertEqual(remove_quotes(None), None)
        self.assertEqual(remove_quotes('"'), '"')
        self.assertEqual(remove_quotes("'"), "'")
        self.assertEqual(remove_quotes(';'), ';')
        self.assertEqual(remove_quotes('";'), '";')
        self.assertEqual(remove_quotes('""'), '')
        self.assertEqual(remove_quotes('";"'), ';')

    def test_ordered_set(self):
        self.assertEqual(orderedSet([1, 1, 2, 3, 4, 4, 5, 6, 7, 3, 5]), [1, 2, 3, 4, 5, 6, 7])
        self.assertEqual(orderedSet([]), [])
        self.assertEqual(orderedSet([1]), [1])
        # keep the list ordered
        self.assertEqual(orderedSet([135, 1, 1, 1]), [135, 1])

    def test_unescape_html(self):
        self.assertEqual(unescapeHTML('%20;'), '%20;')
        self.assertEqual(unescapeHTML('&#x2F;'), '/')
        self.assertEqual(unescapeHTML('&#47;'), '/')
        self.assertEqual(unescapeHTML('&eacute;'), 'é')
        self.assertEqual(unescapeHTML('&#2013266066;'), '&#2013266066;')
        self.assertEqual(unescapeHTML('&a&quot;'), '&a"')
        # HTML5 entities
        self.assertEqual(unescapeHTML('&period;&apos;'), '.\'')

    def test_date_from_str(self):
        self.assertEqual(date_from_str('yesterday'), date_from_str('now-1day'))
        self.assertEqual(date_from_str('now+7day'), date_from_str('now+1week'))
        self.assertEqual(date_from_str('now+14day'), date_from_str('now+2week'))
        self.assertEqual(date_from_str('20200229+365day'), date_from_str('20200229+1year'))
        self.assertEqual(date_from_str('20210131+28day'), date_from_str('20210131+1month'))

    def test_datetime_from_str(self):
        self.assertEqual(datetime_from_str('yesterday', precision='day'), datetime_from_str('now-1day', precision='auto'))
        self.assertEqual(datetime_from_str('now+7day', precision='day'), datetime_from_str('now+1week', precision='auto'))
        self.assertEqual(datetime_from_str('now+14day', precision='day'), datetime_from_str('now+2week', precision='auto'))
        self.assertEqual(datetime_from_str('20200229+365day', precision='day'), datetime_from_str('20200229+1year', precision='auto'))
        self.assertEqual(datetime_from_str('20210131+28day', precision='day'), datetime_from_str('20210131+1month', precision='auto'))
        self.assertEqual(datetime_from_str('20210131+59day', precision='day'), datetime_from_str('20210131+2month', precision='auto'))
        self.assertEqual(datetime_from_str('now+1day', precision='hour'), datetime_from_str('now+24hours', precision='auto'))
        self.assertEqual(datetime_from_str('now+23hours', precision='hour'), datetime_from_str('now+23hours', precision='auto'))

    def test_daterange(self):
        _20century = DateRange("19000101", "20000101")
        self.assertFalse("17890714" in _20century)
        _ac = DateRange("00010101")
        self.assertTrue("19690721" in _ac)
        _firstmilenium = DateRange(end="10000101")
        self.assertTrue("07110427" in _firstmilenium)

    def test_unified_dates(self):
        self.assertEqual(unified_strdate('December 21, 2010'), '20101221')
        self.assertEqual(unified_strdate('8/7/2009'), '20090708')
        self.assertEqual(unified_strdate('Dec 14, 2012'), '20121214')
        self.assertEqual(unified_strdate('2012/10/11 01:56:38 +0000'), '20121011')
        self.assertEqual(unified_strdate('1968 12 10'), '19681210')
        self.assertEqual(unified_strdate('1968-12-10'), '19681210')
        self.assertEqual(unified_strdate('31-07-2022 20:00'), '20220731')
        self.assertEqual(unified_strdate('28/01/2014 21:00:00 +0100'), '20140128')
        self.assertEqual(
            unified_strdate('11/26/2014 11:30:00 AM PST', day_first=False),
            '20141126')
        self.assertEqual(
            unified_strdate('2/2/2015 6:47:40 PM', day_first=False),
            '20150202')
        self.assertEqual(unified_strdate('Feb 14th 2016 5:45PM'), '20160214')
        self.assertEqual(unified_strdate('25-09-2014'), '20140925')
        self.assertEqual(unified_strdate('27.02.2016 17:30'), '20160227')
        self.assertEqual(unified_strdate('UNKNOWN DATE FORMAT'), None)
        self.assertEqual(unified_strdate('Feb 7, 2016 at 6:35 pm'), '20160207')
        self.assertEqual(unified_strdate('July 15th, 2013'), '20130715')
        self.assertEqual(unified_strdate('September 1st, 2013'), '20130901')
        self.assertEqual(unified_strdate('Sep 2nd, 2013'), '20130902')
        self.assertEqual(unified_strdate('November 3rd, 2019'), '20191103')
        self.assertEqual(unified_strdate('October 23rd, 2005'), '20051023')

    def test_unified_timestamps(self):
        self.assertEqual(unified_timestamp('December 21, 2010'), 1292889600)
        self.assertEqual(unified_timestamp('8/7/2009'), 1247011200)
        self.assertEqual(unified_timestamp('Dec 14, 2012'), 1355443200)
        self.assertEqual(unified_timestamp('2012/10/11 01:56:38 +0000'), 1349920598)
        self.assertEqual(unified_timestamp('1968 12 10'), -33436800)
        self.assertEqual(unified_timestamp('1968-12-10'), -33436800)
        self.assertEqual(unified_timestamp('28/01/2014 21:00:00 +0100'), 1390939200)
        self.assertEqual(
            unified_timestamp('11/26/2014 11:30:00 AM PST', day_first=False),
            1417001400)
        self.assertEqual(
            unified_timestamp('2/2/2015 6:47:40 PM', day_first=False),
            1422902860)
        self.assertEqual(unified_timestamp('Feb 14th 2016 5:45PM'), 1455471900)
        self.assertEqual(unified_timestamp('25-09-2014'), 1411603200)
        self.assertEqual(unified_timestamp('27.02.2016 17:30'), 1456594200)
        self.assertEqual(unified_timestamp('UNKNOWN DATE FORMAT'), None)
        self.assertEqual(unified_timestamp('May 16, 2016 11:15 PM'), 1463440500)
        self.assertEqual(unified_timestamp('Feb 7, 2016 at 6:35 pm'), 1454870100)
        self.assertEqual(unified_timestamp('2017-03-30T17:52:41Q'), 1490896361)
        self.assertEqual(unified_timestamp('Sep 11, 2013 | 5:49 AM'), 1378878540)
        self.assertEqual(unified_timestamp('December 15, 2017 at 7:49 am'), 1513324140)
        self.assertEqual(unified_timestamp('2018-03-14T08:32:43.1493874+00:00'), 1521016363)

        self.assertEqual(unified_timestamp('December 31 1969 20:00:01 EDT'), 1)
        self.assertEqual(unified_timestamp('Wednesday 31 December 1969 18:01:26 MDT'), 86)
        self.assertEqual(unified_timestamp('12/31/1969 20:01:18 EDT', False), 78)

    def test_determine_ext(self):
        self.assertEqual(determine_ext('http://example.com/foo/bar.mp4/?download'), 'mp4')
        self.assertEqual(determine_ext('http://example.com/foo/bar/?download', None), None)
        self.assertEqual(determine_ext('http://example.com/foo/bar.nonext/?download', None), None)
        self.assertEqual(determine_ext('http://example.com/foo/bar/mp4?download', None), None)
        self.assertEqual(determine_ext('http://example.com/foo/bar.m3u8//?download'), 'm3u8')
        self.assertEqual(determine_ext('foobar', None), None)

    def test_find_xpath_attr(self):
        testxml = '''<root>
            <node/>
            <node x="a"/>
            <node x="a" y="c" />
            <node x="b" y="d" />
            <node x="" />
        </root>'''
        doc = compat_etree_fromstring(testxml)

        self.assertEqual(find_xpath_attr(doc, './/fourohfour', 'n'), None)
        self.assertEqual(find_xpath_attr(doc, './/fourohfour', 'n', 'v'), None)
        self.assertEqual(find_xpath_attr(doc, './/node', 'n'), None)
        self.assertEqual(find_xpath_attr(doc, './/node', 'n', 'v'), None)
        self.assertEqual(find_xpath_attr(doc, './/node', 'x'), doc[1])
        self.assertEqual(find_xpath_attr(doc, './/node', 'x', 'a'), doc[1])
        self.assertEqual(find_xpath_attr(doc, './/node', 'x', 'b'), doc[3])
        self.assertEqual(find_xpath_attr(doc, './/node', 'y'), doc[2])
        self.assertEqual(find_xpath_attr(doc, './/node', 'y', 'c'), doc[2])
        self.assertEqual(find_xpath_attr(doc, './/node', 'y', 'd'), doc[3])
        self.assertEqual(find_xpath_attr(doc, './/node', 'x', ''), doc[4])

    def test_xpath_with_ns(self):
        testxml = '''<root xmlns:media="http://example.com/">
            <media:song>
                <media:author>The Author</media:author>
                <url>http://server.com/download.mp3</url>
            </media:song>
        </root>'''
        doc = compat_etree_fromstring(testxml)
        find = lambda p: doc.find(xpath_with_ns(p, {'media': 'http://example.com/'}))
        self.assertTrue(find('media:song') is not None)
        self.assertEqual(find('media:song/media:author').text, 'The Author')
        self.assertEqual(find('media:song/url').text, 'http://server.com/download.mp3')

    def test_xpath_element(self):
        doc = xml.etree.ElementTree.Element('root')
        div = xml.etree.ElementTree.SubElement(doc, 'div')
        p = xml.etree.ElementTree.SubElement(div, 'p')
        p.text = 'Foo'
        self.assertEqual(xpath_element(doc, 'div/p'), p)
        self.assertEqual(xpath_element(doc, ['div/p']), p)
        self.assertEqual(xpath_element(doc, ['div/bar', 'div/p']), p)
        self.assertEqual(xpath_element(doc, 'div/bar', default='default'), 'default')
        self.assertEqual(xpath_element(doc, ['div/bar'], default='default'), 'default')
        self.assertTrue(xpath_element(doc, 'div/bar') is None)
        self.assertTrue(xpath_element(doc, ['div/bar']) is None)
        self.assertTrue(xpath_element(doc, ['div/bar'], 'div/baz') is None)
        self.assertRaises(ExtractorError, xpath_element, doc, 'div/bar', fatal=True)
        self.assertRaises(ExtractorError, xpath_element, doc, ['div/bar'], fatal=True)
        self.assertRaises(ExtractorError, xpath_element, doc, ['div/bar', 'div/baz'], fatal=True)

    def test_xpath_text(self):
        testxml = '''<root>
            <div>
                <p>Foo</p>
            </div>
        </root>'''
        doc = compat_etree_fromstring(testxml)
        self.assertEqual(xpath_text(doc, 'div/p'), 'Foo')
        self.assertEqual(xpath_text(doc, 'div/bar', default='default'), 'default')
        self.assertTrue(xpath_text(doc, 'div/bar') is None)
        self.assertRaises(ExtractorError, xpath_text, doc, 'div/bar', fatal=True)

    def test_xpath_attr(self):
        testxml = '''<root>
            <div>
                <p x="a">Foo</p>
            </div>
        </root>'''
        doc = compat_etree_fromstring(testxml)
        self.assertEqual(xpath_attr(doc, 'div/p', 'x'), 'a')
        self.assertEqual(xpath_attr(doc, 'div/bar', 'x'), None)
        self.assertEqual(xpath_attr(doc, 'div/p', 'y'), None)
        self.assertEqual(xpath_attr(doc, 'div/bar', 'x', default='default'), 'default')
        self.assertEqual(xpath_attr(doc, 'div/p', 'y', default='default'), 'default')
        self.assertRaises(ExtractorError, xpath_attr, doc, 'div/bar', 'x', fatal=True)
        self.assertRaises(ExtractorError, xpath_attr, doc, 'div/p', 'y', fatal=True)

    def test_smuggle_url(self):
        data = {"ö": "ö", "abc": [3]}
        url = 'https://foo.bar/baz?x=y#a'
        smug_url = smuggle_url(url, data)
        unsmug_url, unsmug_data = unsmuggle_url(smug_url)
        self.assertEqual(url, unsmug_url)
        self.assertEqual(data, unsmug_data)

        res_url, res_data = unsmuggle_url(url)
        self.assertEqual(res_url, url)
        self.assertEqual(res_data, None)

        smug_url = smuggle_url(url, {'a': 'b'})
        smug_smug_url = smuggle_url(smug_url, {'c': 'd'})
        res_url, res_data = unsmuggle_url(smug_smug_url)
        self.assertEqual(res_url, url)
        self.assertEqual(res_data, {'a': 'b', 'c': 'd'})

    def test_shell_quote(self):
        args = ['ffmpeg', '-i', encodeFilename('ñ€ß\'.mp4')]
        self.assertEqual(
            shell_quote(args),
            """ffmpeg -i 'ñ€ß'"'"'.mp4'""" if compat_os_name != 'nt' else '''ffmpeg -i "ñ€ß'.mp4"''')

    def test_float_or_none(self):
        self.assertEqual(float_or_none('42.42'), 42.42)
        self.assertEqual(float_or_none('42'), 42.0)
        self.assertEqual(float_or_none(''), None)
        self.assertEqual(float_or_none(None), None)
        self.assertEqual(float_or_none([]), None)
        self.assertEqual(float_or_none(set()), None)

    def test_int_or_none(self):
        self.assertEqual(int_or_none('42'), 42)
        self.assertEqual(int_or_none(''), None)
        self.assertEqual(int_or_none(None), None)
        self.assertEqual(int_or_none([]), None)
        self.assertEqual(int_or_none(set()), None)

    def test_str_to_int(self):
        self.assertEqual(str_to_int('123,456'), 123456)
        self.assertEqual(str_to_int('123.456'), 123456)
        self.assertEqual(str_to_int(523), 523)
        self.assertEqual(str_to_int('noninteger'), None)
        self.assertEqual(str_to_int([]), None)

    def test_url_basename(self):
        self.assertEqual(url_basename('http://foo.de/'), '')
        self.assertEqual(url_basename('http://foo.de/bar/baz'), 'baz')
        self.assertEqual(url_basename('http://foo.de/bar/baz?x=y'), 'baz')
        self.assertEqual(url_basename('http://foo.de/bar/baz#x=y'), 'baz')
        self.assertEqual(url_basename('http://foo.de/bar/baz/'), 'baz')
        self.assertEqual(
            url_basename('http://media.w3.org/2010/05/sintel/trailer.mp4'),
            'trailer.mp4')

    def test_base_url(self):
        self.assertEqual(base_url('http://foo.de/'), 'http://foo.de/')
        self.assertEqual(base_url('http://foo.de/bar'), 'http://foo.de/')
        self.assertEqual(base_url('http://foo.de/bar/'), 'http://foo.de/bar/')
        self.assertEqual(base_url('http://foo.de/bar/baz'), 'http://foo.de/bar/')
        self.assertEqual(base_url('http://foo.de/bar/baz?x=z/x/c'), 'http://foo.de/bar/')
        self.assertEqual(base_url('http://foo.de/bar/baz&x=z&w=y/x/c'), 'http://foo.de/bar/baz&x=z&w=y/x/')

    def test_urljoin(self):
        self.assertEqual(urljoin('http://foo.de/', '/a/b/c.txt'), 'http://foo.de/a/b/c.txt')
        self.assertEqual(urljoin(b'http://foo.de/', '/a/b/c.txt'), 'http://foo.de/a/b/c.txt')
        self.assertEqual(urljoin('http://foo.de/', b'/a/b/c.txt'), 'http://foo.de/a/b/c.txt')
        self.assertEqual(urljoin(b'http://foo.de/', b'/a/b/c.txt'), 'http://foo.de/a/b/c.txt')
        self.assertEqual(urljoin('//foo.de/', '/a/b/c.txt'), '//foo.de/a/b/c.txt')
        self.assertEqual(urljoin('http://foo.de/', 'a/b/c.txt'), 'http://foo.de/a/b/c.txt')
        self.assertEqual(urljoin('http://foo.de', '/a/b/c.txt'), 'http://foo.de/a/b/c.txt')
        self.assertEqual(urljoin('http://foo.de', 'a/b/c.txt'), 'http://foo.de/a/b/c.txt')
        self.assertEqual(urljoin('http://foo.de/', 'http://foo.de/a/b/c.txt'), 'http://foo.de/a/b/c.txt')
        self.assertEqual(urljoin('http://foo.de/', '//foo.de/a/b/c.txt'), '//foo.de/a/b/c.txt')
        self.assertEqual(urljoin(None, 'http://foo.de/a/b/c.txt'), 'http://foo.de/a/b/c.txt')
        self.assertEqual(urljoin(None, '//foo.de/a/b/c.txt'), '//foo.de/a/b/c.txt')
        self.assertEqual(urljoin('', 'http://foo.de/a/b/c.txt'), 'http://foo.de/a/b/c.txt')
        self.assertEqual(urljoin(['foobar'], 'http://foo.de/a/b/c.txt'), 'http://foo.de/a/b/c.txt')
        self.assertEqual(urljoin('http://foo.de/', None), None)
        self.assertEqual(urljoin('http://foo.de/', ''), None)
        self.assertEqual(urljoin('http://foo.de/', ['foobar']), None)
        self.assertEqual(urljoin('http://foo.de/a/b/c.txt', '.././../d.txt'), 'http://foo.de/d.txt')
        self.assertEqual(urljoin('http://foo.de/a/b/c.txt', 'rtmp://foo.de'), 'rtmp://foo.de')
        self.assertEqual(urljoin(None, 'rtmp://foo.de'), 'rtmp://foo.de')

    def test_url_or_none(self):
        self.assertEqual(url_or_none(None), None)
        self.assertEqual(url_or_none(''), None)
        self.assertEqual(url_or_none('foo'), None)
        self.assertEqual(url_or_none('http://foo.de'), 'http://foo.de')
        self.assertEqual(url_or_none('https://foo.de'), 'https://foo.de')
        self.assertEqual(url_or_none('http$://foo.de'), None)
        self.assertEqual(url_or_none('http://foo.de'), 'http://foo.de')
        self.assertEqual(url_or_none('//foo.de'), '//foo.de')
        self.assertEqual(url_or_none('s3://foo.de'), None)
        self.assertEqual(url_or_none('rtmpte://foo.de'), 'rtmpte://foo.de')
        self.assertEqual(url_or_none('mms://foo.de'), 'mms://foo.de')
        self.assertEqual(url_or_none('rtspu://foo.de'), 'rtspu://foo.de')
        self.assertEqual(url_or_none('ftps://foo.de'), 'ftps://foo.de')

    def test_parse_age_limit(self):
        self.assertEqual(parse_age_limit(None), None)
        self.assertEqual(parse_age_limit(False), None)
        self.assertEqual(parse_age_limit('invalid'), None)
        self.assertEqual(parse_age_limit(0), 0)
        self.assertEqual(parse_age_limit(18), 18)
        self.assertEqual(parse_age_limit(21), 21)
        self.assertEqual(parse_age_limit(22), None)
        self.assertEqual(parse_age_limit('18'), 18)
        self.assertEqual(parse_age_limit('18+'), 18)
        self.assertEqual(parse_age_limit('PG-13'), 13)
        self.assertEqual(parse_age_limit('TV-14'), 14)
        self.assertEqual(parse_age_limit('TV-MA'), 17)
        self.assertEqual(parse_age_limit('TV14'), 14)
        self.assertEqual(parse_age_limit('TV_G'), 0)

    def test_parse_duration(self):
        self.assertEqual(parse_duration(None), None)
        self.assertEqual(parse_duration(False), None)
        self.assertEqual(parse_duration('invalid'), None)
        self.assertEqual(parse_duration('1'), 1)
        self.assertEqual(parse_duration('1337:12'), 80232)
        self.assertEqual(parse_duration('9:12:43'), 33163)
        self.assertEqual(parse_duration('12:00'), 720)
        self.assertEqual(parse_duration('00:01:01'), 61)
        self.assertEqual(parse_duration('x:y'), None)
        self.assertEqual(parse_duration('3h11m53s'), 11513)
        self.assertEqual(parse_duration('3h 11m 53s'), 11513)
        self.assertEqual(parse_duration('3 hours 11 minutes 53 seconds'), 11513)
        self.assertEqual(parse_duration('3 hours 11 mins 53 secs'), 11513)
        self.assertEqual(parse_duration('3 hours, 11 minutes, 53 seconds'), 11513)
        self.assertEqual(parse_duration('3 hours, 11 mins, 53 secs'), 11513)
        self.assertEqual(parse_duration('62m45s'), 3765)
        self.assertEqual(parse_duration('6m59s'), 419)
        self.assertEqual(parse_duration('49s'), 49)
        self.assertEqual(parse_duration('0h0m0s'), 0)
        self.assertEqual(parse_duration('0m0s'), 0)
        self.assertEqual(parse_duration('0s'), 0)
        self.assertEqual(parse_duration('01:02:03.05'), 3723.05)
        self.assertEqual(parse_duration('T30M38S'), 1838)
        self.assertEqual(parse_duration('5 s'), 5)
        self.assertEqual(parse_duration('3 min'), 180)
        self.assertEqual(parse_duration('2.5 hours'), 9000)
        self.assertEqual(parse_duration('02:03:04'), 7384)
        self.assertEqual(parse_duration('01:02:03:04'), 93784)
        self.assertEqual(parse_duration('1 hour 3 minutes'), 3780)
        self.assertEqual(parse_duration('87 Min.'), 5220)
        self.assertEqual(parse_duration('PT1H0.040S'), 3600.04)
        self.assertEqual(parse_duration('PT00H03M30SZ'), 210)
        self.assertEqual(parse_duration('P0Y0M0DT0H4M20.880S'), 260.88)
        self.assertEqual(parse_duration('01:02:03:050'), 3723.05)
        self.assertEqual(parse_duration('103:050'), 103.05)
        self.assertEqual(parse_duration('1HR 3MIN'), 3780)
        self.assertEqual(parse_duration('2hrs 3mins'), 7380)

    def test_fix_xml_ampersands(self):
        self.assertEqual(
            fix_xml_ampersands('"&x=y&z=a'), '"&amp;x=y&amp;z=a')
        self.assertEqual(
            fix_xml_ampersands('"&amp;x=y&wrong;&z=a'),
            '"&amp;x=y&amp;wrong;&amp;z=a')
        self.assertEqual(
            fix_xml_ampersands('&amp;&apos;&gt;&lt;&quot;'),
            '&amp;&apos;&gt;&lt;&quot;')
        self.assertEqual(
            fix_xml_ampersands('&#1234;&#x1abC;'), '&#1234;&#x1abC;')
        self.assertEqual(fix_xml_ampersands('&#&#'), '&amp;#&amp;#')

    def test_paged_list(self):
        def testPL(size, pagesize, sliceargs, expected):
            def get_page(pagenum):
                firstid = pagenum * pagesize
                upto = min(size, pagenum * pagesize + pagesize)
                yield from range(firstid, upto)

            pl = OnDemandPagedList(get_page, pagesize)
            got = pl.getslice(*sliceargs)
            self.assertEqual(got, expected)

            iapl = InAdvancePagedList(get_page, size // pagesize + 1, pagesize)
            got = iapl.getslice(*sliceargs)
            self.assertEqual(got, expected)

        testPL(5, 2, (), [0, 1, 2, 3, 4])
        testPL(5, 2, (1,), [1, 2, 3, 4])
        testPL(5, 2, (2,), [2, 3, 4])
        testPL(5, 2, (4,), [4])
        testPL(5, 2, (0, 3), [0, 1, 2])
        testPL(5, 2, (1, 4), [1, 2, 3])
        testPL(5, 2, (2, 99), [2, 3, 4])
        testPL(5, 2, (20, 99), [])

    def test_read_batch_urls(self):
        f = io.StringIO('''\xef\xbb\xbf foo
            bar\r
            baz
            # More after this line\r
            ; or after this
            bam''')
        self.assertEqual(read_batch_urls(f), ['foo', 'bar', 'baz', 'bam'])

    def test_urlencode_postdata(self):
        data = urlencode_postdata({'username': 'foo@bar.com', 'password': '1234'})
        self.assertTrue(isinstance(data, bytes))

    def test_update_url_query(self):
        self.assertEqual(parse_qs(update_url_query(
            'http://example.com/path', {'quality': ['HD'], 'format': ['mp4']})),
            parse_qs('http://example.com/path?quality=HD&format=mp4'))
        self.assertEqual(parse_qs(update_url_query(
            'http://example.com/path', {'system': ['LINUX', 'WINDOWS']})),
            parse_qs('http://example.com/path?system=LINUX&system=WINDOWS'))
        self.assertEqual(parse_qs(update_url_query(
            'http://example.com/path', {'fields': 'id,formats,subtitles'})),
            parse_qs('http://example.com/path?fields=id,formats,subtitles'))
        self.assertEqual(parse_qs(update_url_query(
            'http://example.com/path', {'fields': ('id,formats,subtitles', 'thumbnails')})),
            parse_qs('http://example.com/path?fields=id,formats,subtitles&fields=thumbnails'))
        self.assertEqual(parse_qs(update_url_query(
            'http://example.com/path?manifest=f4m', {'manifest': []})),
            parse_qs('http://example.com/path'))
        self.assertEqual(parse_qs(update_url_query(
            'http://example.com/path?system=LINUX&system=WINDOWS', {'system': 'LINUX'})),
            parse_qs('http://example.com/path?system=LINUX'))
        self.assertEqual(parse_qs(update_url_query(
            'http://example.com/path', {'fields': b'id,formats,subtitles'})),
            parse_qs('http://example.com/path?fields=id,formats,subtitles'))
        self.assertEqual(parse_qs(update_url_query(
            'http://example.com/path', {'width': 1080, 'height': 720})),
            parse_qs('http://example.com/path?width=1080&height=720'))
        self.assertEqual(parse_qs(update_url_query(
            'http://example.com/path', {'bitrate': 5020.43})),
            parse_qs('http://example.com/path?bitrate=5020.43'))
        self.assertEqual(parse_qs(update_url_query(
            'http://example.com/path', {'test': '第二行тест'})),
            parse_qs('http://example.com/path?test=%E7%AC%AC%E4%BA%8C%E8%A1%8C%D1%82%D0%B5%D1%81%D1%82'))

    def test_multipart_encode(self):
        self.assertEqual(
            multipart_encode({b'field': b'value'}, boundary='AAAAAA')[0],
            b'--AAAAAA\r\nContent-Disposition: form-data; name="field"\r\n\r\nvalue\r\n--AAAAAA--\r\n')
        self.assertEqual(
            multipart_encode({'欄位'.encode(): '值'.encode()}, boundary='AAAAAA')[0],
            b'--AAAAAA\r\nContent-Disposition: form-data; name="\xe6\xac\x84\xe4\xbd\x8d"\r\n\r\n\xe5\x80\xbc\r\n--AAAAAA--\r\n')
        self.assertRaises(
            ValueError, multipart_encode, {b'field': b'value'}, boundary='value')

    def test_merge_dicts(self):
        self.assertEqual(merge_dicts({'a': 1}, {'b': 2}), {'a': 1, 'b': 2})
        self.assertEqual(merge_dicts({'a': 1}, {'a': 2}), {'a': 1})
        self.assertEqual(merge_dicts({'a': 1}, {'a': None}), {'a': 1})
        self.assertEqual(merge_dicts({'a': 1}, {'a': ''}), {'a': 1})
        self.assertEqual(merge_dicts({'a': 1}, {}), {'a': 1})
        self.assertEqual(merge_dicts({'a': None}, {'a': 1}), {'a': 1})
        self.assertEqual(merge_dicts({'a': ''}, {'a': 1}), {'a': ''})
        self.assertEqual(merge_dicts({'a': ''}, {'a': 'abc'}), {'a': 'abc'})
        self.assertEqual(merge_dicts({'a': None}, {'a': ''}, {'a': 'abc'}), {'a': 'abc'})

    def test_encode_compat_str(self):
        self.assertEqual(encode_compat_str(b'\xd1\x82\xd0\xb5\xd1\x81\xd1\x82', 'utf-8'), 'тест')
        self.assertEqual(encode_compat_str('тест', 'utf-8'), 'тест')

    def test_parse_iso8601(self):
        self.assertEqual(parse_iso8601('2014-03-23T23:04:26+0100'), 1395612266)
        self.assertEqual(parse_iso8601('2014-03-23T22:04:26+0000'), 1395612266)
        self.assertEqual(parse_iso8601('2014-03-23T22:04:26Z'), 1395612266)
        self.assertEqual(parse_iso8601('2014-03-23T22:04:26.1234Z'), 1395612266)
        self.assertEqual(parse_iso8601('2015-09-29T08:27:31.727'), 1443515251)
        self.assertEqual(parse_iso8601('2015-09-29T08-27-31.727'), None)

    def test_strip_jsonp(self):
        stripped = strip_jsonp('cb ([ {"id":"532cb",\n\n\n"x":\n3}\n]\n);')
        d = json.loads(stripped)
        self.assertEqual(d, [{"id": "532cb", "x": 3}])

        stripped = strip_jsonp('parseMetadata({"STATUS":"OK"})\n\n\n//epc')
        d = json.loads(stripped)
        self.assertEqual(d, {'STATUS': 'OK'})

        stripped = strip_jsonp('ps.embedHandler({"status": "success"});')
        d = json.loads(stripped)
        self.assertEqual(d, {'status': 'success'})

        stripped = strip_jsonp('window.cb && window.cb({"status": "success"});')
        d = json.loads(stripped)
        self.assertEqual(d, {'status': 'success'})

        stripped = strip_jsonp('window.cb && cb({"status": "success"});')
        d = json.loads(stripped)
        self.assertEqual(d, {'status': 'success'})

        stripped = strip_jsonp('({"status": "success"});')
        d = json.loads(stripped)
        self.assertEqual(d, {'status': 'success'})

    def test_strip_or_none(self):
        self.assertEqual(strip_or_none(' abc'), 'abc')
        self.assertEqual(strip_or_none('abc '), 'abc')
        self.assertEqual(strip_or_none(' abc '), 'abc')
        self.assertEqual(strip_or_none('\tabc\t'), 'abc')
        self.assertEqual(strip_or_none('\n\tabc\n\t'), 'abc')
        self.assertEqual(strip_or_none('abc'), 'abc')
        self.assertEqual(strip_or_none(''), '')
        self.assertEqual(strip_or_none(None), None)
        self.assertEqual(strip_or_none(42), None)
        self.assertEqual(strip_or_none([]), None)

    def test_uppercase_escape(self):
        self.assertEqual(uppercase_escape('aä'), 'aä')
        self.assertEqual(uppercase_escape('\\U0001d550'), '𝕐')

    def test_lowercase_escape(self):
        self.assertEqual(lowercase_escape('aä'), 'aä')
        self.assertEqual(lowercase_escape('\\u0026'), '&')

    def test_limit_length(self):
        self.assertEqual(limit_length(None, 12), None)
        self.assertEqual(limit_length('foo', 12), 'foo')
        self.assertTrue(
            limit_length('foo bar baz asd', 12).startswith('foo bar'))
        self.assertTrue('...' in limit_length('foo bar baz asd', 12))

    def test_mimetype2ext(self):
        self.assertEqual(mimetype2ext(None), None)
        self.assertEqual(mimetype2ext('video/x-flv'), 'flv')
        self.assertEqual(mimetype2ext('application/x-mpegURL'), 'm3u8')
        self.assertEqual(mimetype2ext('text/vtt'), 'vtt')
        self.assertEqual(mimetype2ext('text/vtt;charset=utf-8'), 'vtt')
        self.assertEqual(mimetype2ext('text/html; charset=utf-8'), 'html')
        self.assertEqual(mimetype2ext('audio/x-wav'), 'wav')
        self.assertEqual(mimetype2ext('audio/x-wav;codec=pcm'), 'wav')

    def test_month_by_name(self):
        self.assertEqual(month_by_name(None), None)
        self.assertEqual(month_by_name('December', 'en'), 12)
        self.assertEqual(month_by_name('décembre', 'fr'), 12)
        self.assertEqual(month_by_name('December'), 12)
        self.assertEqual(month_by_name('décembre'), None)
        self.assertEqual(month_by_name('Unknown', 'unknown'), None)

    def test_parse_codecs(self):
        self.assertEqual(parse_codecs(''), {})
        self.assertEqual(parse_codecs('avc1.77.30, mp4a.40.2'), {
            'vcodec': 'avc1.77.30',
            'acodec': 'mp4a.40.2',
            'dynamic_range': None,
        })
        self.assertEqual(parse_codecs('mp4a.40.2'), {
            'vcodec': 'none',
            'acodec': 'mp4a.40.2',
            'dynamic_range': None,
        })
        self.assertEqual(parse_codecs('mp4a.40.5,avc1.42001e'), {
            'vcodec': 'avc1.42001e',
            'acodec': 'mp4a.40.5',
            'dynamic_range': None,
        })
        self.assertEqual(parse_codecs('avc3.640028'), {
            'vcodec': 'avc3.640028',
            'acodec': 'none',
            'dynamic_range': None,
        })
        self.assertEqual(parse_codecs(', h264,,newcodec,aac'), {
            'vcodec': 'h264',
            'acodec': 'aac',
            'dynamic_range': None,
        })
        self.assertEqual(parse_codecs('av01.0.05M.08'), {
            'vcodec': 'av01.0.05M.08',
            'acodec': 'none',
            'dynamic_range': None,
        })
        self.assertEqual(parse_codecs('vp9.2'), {
            'vcodec': 'vp9.2',
            'acodec': 'none',
            'dynamic_range': 'HDR10',
        })
        self.assertEqual(parse_codecs('av01.0.12M.10.0.110.09.16.09.0'), {
            'vcodec': 'av01.0.12M.10.0.110.09.16.09.0',
            'acodec': 'none',
            'dynamic_range': 'HDR10',
        })
        self.assertEqual(parse_codecs('dvhe'), {
            'vcodec': 'dvhe',
            'acodec': 'none',
            'dynamic_range': 'DV',
        })
        self.assertEqual(parse_codecs('theora, vorbis'), {
            'vcodec': 'theora',
            'acodec': 'vorbis',
            'dynamic_range': None,
        })
        self.assertEqual(parse_codecs('unknownvcodec, unknownacodec'), {
            'vcodec': 'unknownvcodec',
            'acodec': 'unknownacodec',
        })
        self.assertEqual(parse_codecs('unknown'), {})

    def test_escape_rfc3986(self):
        reserved = "!*'();:@&=+$,/?#[]"
        unreserved = 'ABCDEFGHIJKLMNOPQRSTUVWXYZabcdefghijklmnopqrstuvwxyz0123456789-_.~'
        self.assertEqual(escape_rfc3986(reserved), reserved)
        self.assertEqual(escape_rfc3986(unreserved), unreserved)
        self.assertEqual(escape_rfc3986('тест'), '%D1%82%D0%B5%D1%81%D1%82')
        self.assertEqual(escape_rfc3986('%D1%82%D0%B5%D1%81%D1%82'), '%D1%82%D0%B5%D1%81%D1%82')
        self.assertEqual(escape_rfc3986('foo bar'), 'foo%20bar')
        self.assertEqual(escape_rfc3986('foo%20bar'), 'foo%20bar')

    def test_normalize_url(self):
        self.assertEqual(
            normalize_url('http://wowza.imust.org/srv/vod/telemb/new/UPLOAD/UPLOAD/20224_IncendieHavré_FD.mp4'),
            'http://wowza.imust.org/srv/vod/telemb/new/UPLOAD/UPLOAD/20224_IncendieHavre%CC%81_FD.mp4'
        )
        self.assertEqual(
            normalize_url('http://www.ardmediathek.de/tv/Sturm-der-Liebe/Folge-2036-Zu-Mann-und-Frau-erklärt/Das-Erste/Video?documentId=22673108&bcastId=5290'),
            'http://www.ardmediathek.de/tv/Sturm-der-Liebe/Folge-2036-Zu-Mann-und-Frau-erkl%C3%A4rt/Das-Erste/Video?documentId=22673108&bcastId=5290'
        )
        self.assertEqual(
            normalize_url('http://тест.рф/фрагмент'),
            'http://xn--e1aybc.xn--p1ai/%D1%84%D1%80%D0%B0%D0%B3%D0%BC%D0%B5%D0%BD%D1%82'
        )
        self.assertEqual(
            normalize_url('http://тест.рф/абв?абв=абв#абв'),
            'http://xn--e1aybc.xn--p1ai/%D0%B0%D0%B1%D0%B2?%D0%B0%D0%B1%D0%B2=%D0%B0%D0%B1%D0%B2#%D0%B0%D0%B1%D0%B2'
        )
        self.assertEqual(normalize_url('http://vimeo.com/56015672#at=0'), 'http://vimeo.com/56015672#at=0')

        self.assertEqual(normalize_url('http://www.example.com/../a/b/../c/./d.html'), 'http://www.example.com/a/c/d.html')

    def test_remove_dot_segments(self):
        self.assertEqual(remove_dot_segments('/a/b/c/./../../g'), '/a/g')
        self.assertEqual(remove_dot_segments('mid/content=5/../6'), 'mid/6')
        self.assertEqual(remove_dot_segments('/ad/../cd'), '/cd')
        self.assertEqual(remove_dot_segments('/ad/../cd/'), '/cd/')
        self.assertEqual(remove_dot_segments('/..'), '/')
        self.assertEqual(remove_dot_segments('/./'), '/')
        self.assertEqual(remove_dot_segments('/./a'), '/a')
        self.assertEqual(remove_dot_segments('/abc/./.././d/././e/.././f/./../../ghi'), '/ghi')
        self.assertEqual(remove_dot_segments('/'), '/')
        self.assertEqual(remove_dot_segments('/t'), '/t')
        self.assertEqual(remove_dot_segments('t'), 't')
        self.assertEqual(remove_dot_segments(''), '')
        self.assertEqual(remove_dot_segments('/../a/b/c'), '/a/b/c')
        self.assertEqual(remove_dot_segments('../a'), 'a')
        self.assertEqual(remove_dot_segments('./a'), 'a')
        self.assertEqual(remove_dot_segments('.'), '')
        self.assertEqual(remove_dot_segments('////'), '////')

    def test_js_to_json_vars_strings(self):
        self.assertDictEqual(
            json.loads(js_to_json(
                '''{
                    'null': a,
                    'nullStr': b,
                    'true': c,
                    'trueStr': d,
                    'false': e,
                    'falseStr': f,
                    'unresolvedVar': g,
                }''',
                {
                    'a': 'null',
                    'b': '"null"',
                    'c': 'true',
                    'd': '"true"',
                    'e': 'false',
                    'f': '"false"',
                    'g': 'var',
                }
            )),
            {
                'null': None,
                'nullStr': 'null',
                'true': True,
                'trueStr': 'true',
                'false': False,
                'falseStr': 'false',
                'unresolvedVar': 'var'
            }
        )

        self.assertDictEqual(
            json.loads(js_to_json(
                '''{
                    'int': a,
                    'intStr': b,
                    'float': c,
                    'floatStr': d,
                }''',
                {
                    'a': '123',
                    'b': '"123"',
                    'c': '1.23',
                    'd': '"1.23"',
                }
            )),
            {
                'int': 123,
                'intStr': '123',
                'float': 1.23,
                'floatStr': '1.23',
            }
        )

        self.assertDictEqual(
            json.loads(js_to_json(
                '''{
                    'object': a,
                    'objectStr': b,
                    'array': c,
                    'arrayStr': d,
                }''',
                {
                    'a': '{}',
                    'b': '"{}"',
                    'c': '[]',
                    'd': '"[]"',
                }
            )),
            {
                'object': {},
                'objectStr': '{}',
                'array': [],
                'arrayStr': '[]',
            }
        )

    def test_js_to_json_realworld(self):
        inp = '''{
            'clip':{'provider':'pseudo'}
        }'''
        self.assertEqual(js_to_json(inp), '''{
            "clip":{"provider":"pseudo"}
        }''')
        json.loads(js_to_json(inp))

        inp = '''{
            'playlist':[{'controls':{'all':null}}]
        }'''
        self.assertEqual(js_to_json(inp), '''{
            "playlist":[{"controls":{"all":null}}]
        }''')

        inp = '''"The CW\\'s \\'Crazy Ex-Girlfriend\\'"'''
        self.assertEqual(js_to_json(inp), '''"The CW's 'Crazy Ex-Girlfriend'"''')

        inp = '"SAND Number: SAND 2013-7800P\\nPresenter: Tom Russo\\nHabanero Software Training - Xyce Software\\nXyce, Sandia\\u0027s"'
        json_code = js_to_json(inp)
        self.assertEqual(json.loads(json_code), json.loads(inp))

        inp = '''{
            0:{src:'skipped', type: 'application/dash+xml'},
            1:{src:'skipped', type: 'application/vnd.apple.mpegURL'},
        }'''
        self.assertEqual(js_to_json(inp), '''{
            "0":{"src":"skipped", "type": "application/dash+xml"},
            "1":{"src":"skipped", "type": "application/vnd.apple.mpegURL"}
        }''')

        inp = '''{"foo":101}'''
        self.assertEqual(js_to_json(inp), '''{"foo":101}''')

        inp = '''{"duration": "00:01:07"}'''
        self.assertEqual(js_to_json(inp), '''{"duration": "00:01:07"}''')

        inp = '''{segments: [{"offset":-3.885780586188048e-16,"duration":39.75000000000001}]}'''
        self.assertEqual(js_to_json(inp), '''{"segments": [{"offset":-3.885780586188048e-16,"duration":39.75000000000001}]}''')

    def test_js_to_json_edgecases(self):
        on = js_to_json("{abc_def:'1\\'\\\\2\\\\\\'3\"4'}")
        self.assertEqual(json.loads(on), {"abc_def": "1'\\2\\'3\"4"})

        on = js_to_json('{"abc": true}')
        self.assertEqual(json.loads(on), {'abc': True})

        # Ignore JavaScript code as well
        on = js_to_json('''{
            "x": 1,
            y: "a",
            z: some.code
        }''')
        d = json.loads(on)
        self.assertEqual(d['x'], 1)
        self.assertEqual(d['y'], 'a')

        # Just drop ! prefix for now though this results in a wrong value
        on = js_to_json('''{
            a: !0,
            b: !1,
            c: !!0,
            d: !!42.42,
            e: !!![],
            f: !"abc",
            g: !"",
            !42: 42
        }''')
        self.assertEqual(json.loads(on), {
            'a': 0,
            'b': 1,
            'c': 0,
            'd': 42.42,
            'e': [],
            'f': "abc",
            'g': "",
            '42': 42
        })

        on = js_to_json('["abc", "def",]')
        self.assertEqual(json.loads(on), ['abc', 'def'])

        on = js_to_json('[/*comment\n*/"abc"/*comment\n*/,/*comment\n*/"def",/*comment\n*/]')
        self.assertEqual(json.loads(on), ['abc', 'def'])

        on = js_to_json('[//comment\n"abc" //comment\n,//comment\n"def",//comment\n]')
        self.assertEqual(json.loads(on), ['abc', 'def'])

        on = js_to_json('{"abc": "def",}')
        self.assertEqual(json.loads(on), {'abc': 'def'})

        on = js_to_json('{/*comment\n*/"abc"/*comment\n*/:/*comment\n*/"def"/*comment\n*/,/*comment\n*/}')
        self.assertEqual(json.loads(on), {'abc': 'def'})

        on = js_to_json('{ 0: /* " \n */ ",]" , }')
        self.assertEqual(json.loads(on), {'0': ',]'})

        on = js_to_json('{ /*comment\n*/0/*comment\n*/: /* " \n */ ",]" , }')
        self.assertEqual(json.loads(on), {'0': ',]'})

        on = js_to_json('{ 0: // comment\n1 }')
        self.assertEqual(json.loads(on), {'0': 1})

        on = js_to_json(r'["<p>x<\/p>"]')
        self.assertEqual(json.loads(on), ['<p>x</p>'])

        on = js_to_json(r'["\xaa"]')
        self.assertEqual(json.loads(on), ['\u00aa'])

        on = js_to_json("['a\\\nb']")
        self.assertEqual(json.loads(on), ['ab'])

        on = js_to_json("/*comment\n*/[/*comment\n*/'a\\\nb'/*comment\n*/]/*comment\n*/")
        self.assertEqual(json.loads(on), ['ab'])

        on = js_to_json('{0xff:0xff}')
        self.assertEqual(json.loads(on), {'255': 255})

        on = js_to_json('{/*comment\n*/0xff/*comment\n*/:/*comment\n*/0xff/*comment\n*/}')
        self.assertEqual(json.loads(on), {'255': 255})

        on = js_to_json('{077:077}')
        self.assertEqual(json.loads(on), {'63': 63})

        on = js_to_json('{/*comment\n*/077/*comment\n*/:/*comment\n*/077/*comment\n*/}')
        self.assertEqual(json.loads(on), {'63': 63})

        on = js_to_json('{42:42}')
        self.assertEqual(json.loads(on), {'42': 42})

        on = js_to_json('{/*comment\n*/42/*comment\n*/:/*comment\n*/42/*comment\n*/}')
        self.assertEqual(json.loads(on), {'42': 42})

        on = js_to_json('{42:4.2e1}')
        self.assertEqual(json.loads(on), {'42': 42.0})

        on = js_to_json('{ "0x40": "0x40" }')
        self.assertEqual(json.loads(on), {'0x40': '0x40'})

        on = js_to_json('{ "040": "040" }')
        self.assertEqual(json.loads(on), {'040': '040'})

        on = js_to_json('[1,//{},\n2]')
        self.assertEqual(json.loads(on), [1, 2])

        on = js_to_json(R'"\^\$\#"')
        self.assertEqual(json.loads(on), R'^$#', msg='Unnecessary escapes should be stripped')

        on = js_to_json('\'"\\""\'')
        self.assertEqual(json.loads(on), '"""', msg='Unnecessary quote escape should be escaped')

        on = js_to_json('[new Date("spam"), \'("eggs")\']')
        self.assertEqual(json.loads(on), ['spam', '("eggs")'], msg='Date regex should match a single string')

    def test_js_to_json_malformed(self):
        self.assertEqual(js_to_json('42a1'), '42"a1"')
        self.assertEqual(js_to_json('42a-1'), '42"a"-1')

    def test_js_to_json_template_literal(self):
        self.assertEqual(js_to_json('`Hello ${name}`', {'name': '"world"'}), '"Hello world"')
        self.assertEqual(js_to_json('`${name}${name}`', {'name': '"X"'}), '"XX"')
        self.assertEqual(js_to_json('`${name}${name}`', {'name': '5'}), '"55"')
        self.assertEqual(js_to_json('`${name}"${name}"`', {'name': '5'}), '"5\\"5\\""')
        self.assertEqual(js_to_json('`${name}`', {}), '"name"')

    def test_js_to_json_common_constructors(self):
        self.assertEqual(json.loads(js_to_json('new Map([["a", 5]])')), {'a': 5})
        self.assertEqual(json.loads(js_to_json('Array(5, 10)')), [5, 10])
        self.assertEqual(json.loads(js_to_json('new Array(15,5)')), [15, 5])
        self.assertEqual(json.loads(js_to_json('new Map([Array(5, 10),new Array(15,5)])')), {'5': 10, '15': 5})
        self.assertEqual(json.loads(js_to_json('new Date("123")')), "123")
        self.assertEqual(json.loads(js_to_json('new Date(\'2023-10-19\')')), "2023-10-19")

    def test_extract_attributes(self):
        self.assertEqual(extract_attributes('<e x="y">'), {'x': 'y'})
        self.assertEqual(extract_attributes("<e x='y'>"), {'x': 'y'})
        self.assertEqual(extract_attributes('<e x=y>'), {'x': 'y'})
        self.assertEqual(extract_attributes('<e x="a \'b\' c">'), {'x': "a 'b' c"})
        self.assertEqual(extract_attributes('<e x=\'a "b" c\'>'), {'x': 'a "b" c'})
        self.assertEqual(extract_attributes('<e x="&#121;">'), {'x': 'y'})
        self.assertEqual(extract_attributes('<e x="&#x79;">'), {'x': 'y'})
        self.assertEqual(extract_attributes('<e x="&amp;">'), {'x': '&'})  # XML
        self.assertEqual(extract_attributes('<e x="&quot;">'), {'x': '"'})
        self.assertEqual(extract_attributes('<e x="&pound;">'), {'x': '£'})  # HTML 3.2
        self.assertEqual(extract_attributes('<e x="&lambda;">'), {'x': 'λ'})  # HTML 4.0
        self.assertEqual(extract_attributes('<e x="&foo">'), {'x': '&foo'})
        self.assertEqual(extract_attributes('<e x="\'">'), {'x': "'"})
        self.assertEqual(extract_attributes('<e x=\'"\'>'), {'x': '"'})
        self.assertEqual(extract_attributes('<e x >'), {'x': None})
        self.assertEqual(extract_attributes('<e x=y a>'), {'x': 'y', 'a': None})
        self.assertEqual(extract_attributes('<e x= y>'), {'x': 'y'})
        self.assertEqual(extract_attributes('<e x=1 y=2 x=3>'), {'y': '2', 'x': '3'})
        self.assertEqual(extract_attributes('<e \nx=\ny\n>'), {'x': 'y'})
        self.assertEqual(extract_attributes('<e \nx=\n"y"\n>'), {'x': 'y'})
        self.assertEqual(extract_attributes("<e \nx=\n'y'\n>"), {'x': 'y'})
        self.assertEqual(extract_attributes('<e \nx="\ny\n">'), {'x': '\ny\n'})
        self.assertEqual(extract_attributes('<e CAPS=x>'), {'caps': 'x'})  # Names lowercased
        self.assertEqual(extract_attributes('<e x=1 X=2>'), {'x': '2'})
        self.assertEqual(extract_attributes('<e X=1 x=2>'), {'x': '2'})
        self.assertEqual(extract_attributes('<e _:funny-name1=1>'), {'_:funny-name1': '1'})
        self.assertEqual(extract_attributes('<e x="Fáilte 世界 \U0001f600">'), {'x': 'Fáilte 世界 \U0001f600'})
        self.assertEqual(extract_attributes('<e x="décompose&#769;">'), {'x': 'décompose\u0301'})
        # "Narrow" Python builds don't support unicode code points outside BMP.
        try:
            chr(0x10000)
            supports_outside_bmp = True
        except ValueError:
            supports_outside_bmp = False
        if supports_outside_bmp:
            self.assertEqual(extract_attributes('<e x="Smile &#128512;!">'), {'x': 'Smile \U0001f600!'})
        # Malformed HTML should not break attributes extraction on older Python
        self.assertEqual(extract_attributes('<mal"formed/>'), {})

    def test_clean_html(self):
        self.assertEqual(clean_html('a:\nb'), 'a: b')
        self.assertEqual(clean_html('a:\n   "b"'), 'a: "b"')
        self.assertEqual(clean_html('a<br>\xa0b'), 'a\nb')

    def test_intlist_to_bytes(self):
        self.assertEqual(
            intlist_to_bytes([0, 1, 127, 128, 255]),
            b'\x00\x01\x7f\x80\xff')

    def test_args_to_str(self):
        self.assertEqual(
            args_to_str(['foo', 'ba/r', '-baz', '2 be', '']),
            'foo ba/r -baz \'2 be\' \'\'' if compat_os_name != 'nt' else 'foo ba/r -baz "2 be" ""'
        )

    def test_parse_filesize(self):
        self.assertEqual(parse_filesize(None), None)
        self.assertEqual(parse_filesize(''), None)
        self.assertEqual(parse_filesize('91 B'), 91)
        self.assertEqual(parse_filesize('foobar'), None)
        self.assertEqual(parse_filesize('2 MiB'), 2097152)
        self.assertEqual(parse_filesize('5 GB'), 5000000000)
        self.assertEqual(parse_filesize('1.2Tb'), 1200000000000)
        self.assertEqual(parse_filesize('1.2tb'), 1200000000000)
        self.assertEqual(parse_filesize('1,24 KB'), 1240)
        self.assertEqual(parse_filesize('1,24 kb'), 1240)
        self.assertEqual(parse_filesize('8.5 megabytes'), 8500000)

    def test_parse_count(self):
        self.assertEqual(parse_count(None), None)
        self.assertEqual(parse_count(''), None)
        self.assertEqual(parse_count('0'), 0)
        self.assertEqual(parse_count('1000'), 1000)
        self.assertEqual(parse_count('1.000'), 1000)
        self.assertEqual(parse_count('1.1k'), 1100)
        self.assertEqual(parse_count('1.1 k'), 1100)
        self.assertEqual(parse_count('1,1 k'), 1100)
        self.assertEqual(parse_count('1.1kk'), 1100000)
        self.assertEqual(parse_count('1.1kk '), 1100000)
        self.assertEqual(parse_count('1,1kk'), 1100000)
        self.assertEqual(parse_count('100 views'), 100)
        self.assertEqual(parse_count('1,100 views'), 1100)
        self.assertEqual(parse_count('1.1kk views'), 1100000)
        self.assertEqual(parse_count('10M views'), 10000000)
        self.assertEqual(parse_count('has 10M views'), 10000000)

    def test_parse_resolution(self):
        self.assertEqual(parse_resolution(None), {})
        self.assertEqual(parse_resolution(''), {})
        self.assertEqual(parse_resolution(' 1920x1080'), {'width': 1920, 'height': 1080})
        self.assertEqual(parse_resolution('1920×1080 '), {'width': 1920, 'height': 1080})
        self.assertEqual(parse_resolution('1920 x 1080'), {'width': 1920, 'height': 1080})
        self.assertEqual(parse_resolution('720p'), {'height': 720})
        self.assertEqual(parse_resolution('4k'), {'height': 2160})
        self.assertEqual(parse_resolution('8K'), {'height': 4320})
        self.assertEqual(parse_resolution('pre_1920x1080_post'), {'width': 1920, 'height': 1080})
        self.assertEqual(parse_resolution('ep1x2'), {})
        self.assertEqual(parse_resolution('1920, 1080'), {'width': 1920, 'height': 1080})

    def test_parse_bitrate(self):
        self.assertEqual(parse_bitrate(None), None)
        self.assertEqual(parse_bitrate(''), None)
        self.assertEqual(parse_bitrate('300kbps'), 300)
        self.assertEqual(parse_bitrate('1500kbps'), 1500)
        self.assertEqual(parse_bitrate('300 kbps'), 300)

    def test_version_tuple(self):
        self.assertEqual(version_tuple('1'), (1,))
        self.assertEqual(version_tuple('10.23.344'), (10, 23, 344))
        self.assertEqual(version_tuple('10.1-6'), (10, 1, 6))  # avconv style

    def test_detect_exe_version(self):
        self.assertEqual(detect_exe_version('''ffmpeg version 1.2.1
built on May 27 2013 08:37:26 with gcc 4.7 (Debian 4.7.3-4)
configuration: --prefix=/usr --extra-'''), '1.2.1')
        self.assertEqual(detect_exe_version('''ffmpeg version N-63176-g1fb4685
built on May 15 2014 22:09:06 with gcc 4.8.2 (GCC)'''), 'N-63176-g1fb4685')
        self.assertEqual(detect_exe_version('''X server found. dri2 connection failed!
Trying to open render node...
Success at /dev/dri/renderD128.
ffmpeg version 2.4.4 Copyright (c) 2000-2014 the FFmpeg ...'''), '2.4.4')

    def test_age_restricted(self):
        self.assertFalse(age_restricted(None, 10))  # unrestricted content
        self.assertFalse(age_restricted(1, None))  # unrestricted policy
        self.assertFalse(age_restricted(8, 10))
        self.assertTrue(age_restricted(18, 14))
        self.assertFalse(age_restricted(18, 18))

    def test_is_html(self):
        self.assertFalse(is_html(b'\x49\x44\x43<html'))
        self.assertTrue(is_html(b'<!DOCTYPE foo>\xaaa'))
        self.assertTrue(is_html(  # UTF-8 with BOM
            b'\xef\xbb\xbf<!DOCTYPE foo>\xaaa'))
        self.assertTrue(is_html(  # UTF-16-LE
            b'\xff\xfe<\x00h\x00t\x00m\x00l\x00>\x00\xe4\x00'
        ))
        self.assertTrue(is_html(  # UTF-16-BE
            b'\xfe\xff\x00<\x00h\x00t\x00m\x00l\x00>\x00\xe4'
        ))
        self.assertTrue(is_html(  # UTF-32-BE
            b'\x00\x00\xFE\xFF\x00\x00\x00<\x00\x00\x00h\x00\x00\x00t\x00\x00\x00m\x00\x00\x00l\x00\x00\x00>\x00\x00\x00\xe4'))
        self.assertTrue(is_html(  # UTF-32-LE
            b'\xFF\xFE\x00\x00<\x00\x00\x00h\x00\x00\x00t\x00\x00\x00m\x00\x00\x00l\x00\x00\x00>\x00\x00\x00\xe4\x00\x00\x00'))

    def test_render_table(self):
        self.assertEqual(
            render_table(
                ['a', 'empty', 'bcd'],
                [[123, '', 4], [9999, '', 51]]),
            'a    empty bcd\n'
            '123        4\n'
            '9999       51')

        self.assertEqual(
            render_table(
                ['a', 'empty', 'bcd'],
                [[123, '', 4], [9999, '', 51]],
                hide_empty=True),
            'a    bcd\n'
            '123  4\n'
            '9999 51')

        self.assertEqual(
            render_table(
                ['\ta', 'bcd'],
                [['1\t23', 4], ['\t9999', 51]]),
            '   a bcd\n'
            '1 23 4\n'
            '9999 51')

        self.assertEqual(
            render_table(
                ['a', 'bcd'],
                [[123, 4], [9999, 51]],
                delim='-'),
            'a    bcd\n'
            '--------\n'
            '123  4\n'
            '9999 51')

        self.assertEqual(
            render_table(
                ['a', 'bcd'],
                [[123, 4], [9999, 51]],
                delim='-', extra_gap=2),
            'a      bcd\n'
            '----------\n'
            '123    4\n'
            '9999   51')

    def test_match_str(self):
        # Unary
        self.assertFalse(match_str('xy', {'x': 1200}))
        self.assertTrue(match_str('!xy', {'x': 1200}))
        self.assertTrue(match_str('x', {'x': 1200}))
        self.assertFalse(match_str('!x', {'x': 1200}))
        self.assertTrue(match_str('x', {'x': 0}))
        self.assertTrue(match_str('is_live', {'is_live': True}))
        self.assertFalse(match_str('is_live', {'is_live': False}))
        self.assertFalse(match_str('is_live', {'is_live': None}))
        self.assertFalse(match_str('is_live', {}))
        self.assertFalse(match_str('!is_live', {'is_live': True}))
        self.assertTrue(match_str('!is_live', {'is_live': False}))
        self.assertTrue(match_str('!is_live', {'is_live': None}))
        self.assertTrue(match_str('!is_live', {}))
        self.assertTrue(match_str('title', {'title': 'abc'}))
        self.assertTrue(match_str('title', {'title': ''}))
        self.assertFalse(match_str('!title', {'title': 'abc'}))
        self.assertFalse(match_str('!title', {'title': ''}))

        # Numeric
        self.assertFalse(match_str('x>0', {'x': 0}))
        self.assertFalse(match_str('x>0', {}))
        self.assertTrue(match_str('x>?0', {}))
        self.assertTrue(match_str('x>1K', {'x': 1200}))
        self.assertFalse(match_str('x>2K', {'x': 1200}))
        self.assertTrue(match_str('x>=1200 & x < 1300', {'x': 1200}))
        self.assertFalse(match_str('x>=1100 & x < 1200', {'x': 1200}))
        self.assertTrue(match_str('x > 1:0:0', {'x': 3700}))

        # String
        self.assertFalse(match_str('y=a212', {'y': 'foobar42'}))
        self.assertTrue(match_str('y=foobar42', {'y': 'foobar42'}))
        self.assertFalse(match_str('y!=foobar42', {'y': 'foobar42'}))
        self.assertTrue(match_str('y!=foobar2', {'y': 'foobar42'}))
        self.assertTrue(match_str('y^=foo', {'y': 'foobar42'}))
        self.assertFalse(match_str('y!^=foo', {'y': 'foobar42'}))
        self.assertFalse(match_str('y^=bar', {'y': 'foobar42'}))
        self.assertTrue(match_str('y!^=bar', {'y': 'foobar42'}))
        self.assertRaises(ValueError, match_str, 'x^=42', {'x': 42})
        self.assertTrue(match_str('y*=bar', {'y': 'foobar42'}))
        self.assertFalse(match_str('y!*=bar', {'y': 'foobar42'}))
        self.assertFalse(match_str('y*=baz', {'y': 'foobar42'}))
        self.assertTrue(match_str('y!*=baz', {'y': 'foobar42'}))
        self.assertTrue(match_str('y$=42', {'y': 'foobar42'}))
        self.assertFalse(match_str('y$=43', {'y': 'foobar42'}))

        # And
        self.assertFalse(match_str(
            'like_count > 100 & dislike_count <? 50 & description',
            {'like_count': 90, 'description': 'foo'}))
        self.assertTrue(match_str(
            'like_count > 100 & dislike_count <? 50 & description',
            {'like_count': 190, 'description': 'foo'}))
        self.assertFalse(match_str(
            'like_count > 100 & dislike_count <? 50 & description',
            {'like_count': 190, 'dislike_count': 60, 'description': 'foo'}))
        self.assertFalse(match_str(
            'like_count > 100 & dislike_count <? 50 & description',
            {'like_count': 190, 'dislike_count': 10}))

        # Regex
        self.assertTrue(match_str(r'x~=\bbar', {'x': 'foo bar'}))
        self.assertFalse(match_str(r'x~=\bbar.+', {'x': 'foo bar'}))
        self.assertFalse(match_str(r'x~=^FOO', {'x': 'foo bar'}))
        self.assertTrue(match_str(r'x~=(?i)^FOO', {'x': 'foo bar'}))

        # Quotes
        self.assertTrue(match_str(r'x^="foo"', {'x': 'foo "bar"'}))
        self.assertFalse(match_str(r'x^="foo  "', {'x': 'foo "bar"'}))
        self.assertFalse(match_str(r'x$="bar"', {'x': 'foo "bar"'}))
        self.assertTrue(match_str(r'x$=" \"bar\""', {'x': 'foo "bar"'}))

        # Escaping &
        self.assertFalse(match_str(r'x=foo & bar', {'x': 'foo & bar'}))
        self.assertTrue(match_str(r'x=foo \& bar', {'x': 'foo & bar'}))
        self.assertTrue(match_str(r'x=foo \& bar & x^=foo', {'x': 'foo & bar'}))
        self.assertTrue(match_str(r'x="foo \& bar" & x^=foo', {'x': 'foo & bar'}))

        # Example from docs
        self.assertTrue(match_str(
            r"!is_live & like_count>?100 & description~='(?i)\bcats \& dogs\b'",
            {'description': 'Raining Cats & Dogs'}))

        # Incomplete
        self.assertFalse(match_str('id!=foo', {'id': 'foo'}, True))
        self.assertTrue(match_str('x', {'id': 'foo'}, True))
        self.assertTrue(match_str('!x', {'id': 'foo'}, True))
        self.assertFalse(match_str('x', {'id': 'foo'}, False))

    def test_parse_dfxp_time_expr(self):
        self.assertEqual(parse_dfxp_time_expr(None), None)
        self.assertEqual(parse_dfxp_time_expr(''), None)
        self.assertEqual(parse_dfxp_time_expr('0.1'), 0.1)
        self.assertEqual(parse_dfxp_time_expr('0.1s'), 0.1)
        self.assertEqual(parse_dfxp_time_expr('00:00:01'), 1.0)
        self.assertEqual(parse_dfxp_time_expr('00:00:01.100'), 1.1)
        self.assertEqual(parse_dfxp_time_expr('00:00:01:100'), 1.1)

    def test_dfxp2srt(self):
        dfxp_data = '''<?xml version="1.0" encoding="UTF-8"?>
            <tt xmlns="http://www.w3.org/ns/ttml" xml:lang="en" xmlns:tts="http://www.w3.org/ns/ttml#parameter">
            <body>
                <div xml:lang="en">
                    <p begin="0" end="1">The following line contains Chinese characters and special symbols</p>
                    <p begin="1" end="2">第二行<br/>♪♪</p>
                    <p begin="2" dur="1"><span>Third<br/>Line</span></p>
                    <p begin="3" end="-1">Lines with invalid timestamps are ignored</p>
                    <p begin="-1" end="-1">Ignore, two</p>
                    <p begin="3" dur="-1">Ignored, three</p>
                </div>
            </body>
            </tt>'''.encode()
        srt_data = '''1
00:00:00,000 --> 00:00:01,000
The following line contains Chinese characters and special symbols

2
00:00:01,000 --> 00:00:02,000
第二行
♪♪

3
00:00:02,000 --> 00:00:03,000
Third
Line

'''
        self.assertEqual(dfxp2srt(dfxp_data), srt_data)

        dfxp_data_no_default_namespace = b'''<?xml version="1.0" encoding="UTF-8"?>
            <tt xml:lang="en" xmlns:tts="http://www.w3.org/ns/ttml#parameter">
            <body>
                <div xml:lang="en">
                    <p begin="0" end="1">The first line</p>
                </div>
            </body>
            </tt>'''
        srt_data = '''1
00:00:00,000 --> 00:00:01,000
The first line

'''
        self.assertEqual(dfxp2srt(dfxp_data_no_default_namespace), srt_data)

        dfxp_data_with_style = b'''<?xml version="1.0" encoding="utf-8"?>
<tt xmlns="http://www.w3.org/2006/10/ttaf1" xmlns:ttp="http://www.w3.org/2006/10/ttaf1#parameter" ttp:timeBase="media" xmlns:tts="http://www.w3.org/2006/10/ttaf1#style" xml:lang="en" xmlns:ttm="http://www.w3.org/2006/10/ttaf1#metadata">
  <head>
    <styling>
      <style id="s2" style="s0" tts:color="cyan" tts:fontWeight="bold" />
      <style id="s1" style="s0" tts:color="yellow" tts:fontStyle="italic" />
      <style id="s3" style="s0" tts:color="lime" tts:textDecoration="underline" />
      <style id="s0" tts:backgroundColor="black" tts:fontStyle="normal" tts:fontSize="16" tts:fontFamily="sansSerif" tts:color="white" />
    </styling>
  </head>
  <body tts:textAlign="center" style="s0">
    <div>
      <p begin="00:00:02.08" id="p0" end="00:00:05.84">default style<span tts:color="red">custom style</span></p>
      <p style="s2" begin="00:00:02.08" id="p0" end="00:00:05.84"><span tts:color="lime">part 1<br /></span><span tts:color="cyan">part 2</span></p>
      <p style="s3" begin="00:00:05.84" id="p1" end="00:00:09.56">line 3<br />part 3</p>
      <p style="s1" tts:textDecoration="underline" begin="00:00:09.56" id="p2" end="00:00:12.36"><span style="s2" tts:color="lime">inner<br /> </span>style</p>
    </div>
  </body>
</tt>'''
        srt_data = '''1
00:00:02,080 --> 00:00:05,840
<font color="white" face="sansSerif" size="16">default style<font color="red">custom style</font></font>

2
00:00:02,080 --> 00:00:05,840
<b><font color="cyan" face="sansSerif" size="16"><font color="lime">part 1
</font>part 2</font></b>

3
00:00:05,840 --> 00:00:09,560
<u><font color="lime">line 3
part 3</font></u>

4
00:00:09,560 --> 00:00:12,360
<i><u><font color="yellow"><font color="lime">inner
 </font>style</font></u></i>

'''
        self.assertEqual(dfxp2srt(dfxp_data_with_style), srt_data)

        dfxp_data_non_utf8 = '''<?xml version="1.0" encoding="UTF-16"?>
            <tt xmlns="http://www.w3.org/ns/ttml" xml:lang="en" xmlns:tts="http://www.w3.org/ns/ttml#parameter">
            <body>
                <div xml:lang="en">
                    <p begin="0" end="1">Line 1</p>
                    <p begin="1" end="2">第二行</p>
                </div>
            </body>
            </tt>'''.encode('utf-16')
        srt_data = '''1
00:00:00,000 --> 00:00:01,000
Line 1

2
00:00:01,000 --> 00:00:02,000
第二行

'''
        self.assertEqual(dfxp2srt(dfxp_data_non_utf8), srt_data)

    def test_cli_option(self):
        self.assertEqual(cli_option({'proxy': '127.0.0.1:3128'}, '--proxy', 'proxy'), ['--proxy', '127.0.0.1:3128'])
        self.assertEqual(cli_option({'proxy': None}, '--proxy', 'proxy'), [])
        self.assertEqual(cli_option({}, '--proxy', 'proxy'), [])
        self.assertEqual(cli_option({'retries': 10}, '--retries', 'retries'), ['--retries', '10'])

    def test_cli_valueless_option(self):
        self.assertEqual(cli_valueless_option(
            {'downloader': 'external'}, '--external-downloader', 'downloader', 'external'), ['--external-downloader'])
        self.assertEqual(cli_valueless_option(
            {'downloader': 'internal'}, '--external-downloader', 'downloader', 'external'), [])
        self.assertEqual(cli_valueless_option(
            {'nocheckcertificate': True}, '--no-check-certificate', 'nocheckcertificate'), ['--no-check-certificate'])
        self.assertEqual(cli_valueless_option(
            {'nocheckcertificate': False}, '--no-check-certificate', 'nocheckcertificate'), [])
        self.assertEqual(cli_valueless_option(
            {'checkcertificate': True}, '--no-check-certificate', 'checkcertificate', False), [])
        self.assertEqual(cli_valueless_option(
            {'checkcertificate': False}, '--no-check-certificate', 'checkcertificate', False), ['--no-check-certificate'])

    def test_cli_bool_option(self):
        self.assertEqual(
            cli_bool_option(
                {'nocheckcertificate': True}, '--no-check-certificate', 'nocheckcertificate'),
            ['--no-check-certificate', 'true'])
        self.assertEqual(
            cli_bool_option(
                {'nocheckcertificate': True}, '--no-check-certificate', 'nocheckcertificate', separator='='),
            ['--no-check-certificate=true'])
        self.assertEqual(
            cli_bool_option(
                {'nocheckcertificate': True}, '--check-certificate', 'nocheckcertificate', 'false', 'true'),
            ['--check-certificate', 'false'])
        self.assertEqual(
            cli_bool_option(
                {'nocheckcertificate': True}, '--check-certificate', 'nocheckcertificate', 'false', 'true', '='),
            ['--check-certificate=false'])
        self.assertEqual(
            cli_bool_option(
                {'nocheckcertificate': False}, '--check-certificate', 'nocheckcertificate', 'false', 'true'),
            ['--check-certificate', 'true'])
        self.assertEqual(
            cli_bool_option(
                {'nocheckcertificate': False}, '--check-certificate', 'nocheckcertificate', 'false', 'true', '='),
            ['--check-certificate=true'])
        self.assertEqual(
            cli_bool_option(
                {}, '--check-certificate', 'nocheckcertificate', 'false', 'true', '='),
            [])

    def test_ohdave_rsa_encrypt(self):
        N = 0xab86b6371b5318aaa1d3c9e612a9f1264f372323c8c0f19875b5fc3b3fd3afcc1e5bec527aa94bfa85bffc157e4245aebda05389a5357b75115ac94f074aefcd
        e = 65537

        self.assertEqual(
            ohdave_rsa_encrypt(b'aa111222', e, N),
            '726664bd9a23fd0c70f9f1b84aab5e3905ce1e45a584e9cbcf9bcc7510338fc1986d6c599ff990d923aa43c51c0d9013cd572e13bc58f4ae48f2ed8c0b0ba881')

    def test_pkcs1pad(self):
        data = [1, 2, 3]
        padded_data = pkcs1pad(data, 32)
        self.assertEqual(padded_data[:2], [0, 2])
        self.assertEqual(padded_data[28:], [0, 1, 2, 3])

        self.assertRaises(ValueError, pkcs1pad, data, 8)

    def test_encode_base_n(self):
        self.assertEqual(encode_base_n(0, 30), '0')
        self.assertEqual(encode_base_n(80, 30), '2k')

        custom_table = '9876543210ZYXWVUTSRQPONMLKJIHGFEDCBA'
        self.assertEqual(encode_base_n(0, 30, custom_table), '9')
        self.assertEqual(encode_base_n(80, 30, custom_table), '7P')

        self.assertRaises(ValueError, encode_base_n, 0, 70)
        self.assertRaises(ValueError, encode_base_n, 0, 60, custom_table)

    def test_caesar(self):
        self.assertEqual(caesar('ace', 'abcdef', 2), 'cea')
        self.assertEqual(caesar('cea', 'abcdef', -2), 'ace')
        self.assertEqual(caesar('ace', 'abcdef', -2), 'eac')
        self.assertEqual(caesar('eac', 'abcdef', 2), 'ace')
        self.assertEqual(caesar('ace', 'abcdef', 0), 'ace')
        self.assertEqual(caesar('xyz', 'abcdef', 2), 'xyz')
        self.assertEqual(caesar('abc', 'acegik', 2), 'ebg')
        self.assertEqual(caesar('ebg', 'acegik', -2), 'abc')

    def test_rot47(self):
        self.assertEqual(rot47('yt-dlp'), r'JE\5=A')
        self.assertEqual(rot47('YT-DLP'), r'*%\s{!')

    def test_urshift(self):
        self.assertEqual(urshift(3, 1), 1)
        self.assertEqual(urshift(-3, 1), 2147483646)

    GET_ELEMENT_BY_CLASS_TEST_STRING = '''
        <span class="foo bar">nice</span>
    '''

    def test_get_element_by_class(self):
        html = self.GET_ELEMENT_BY_CLASS_TEST_STRING

        self.assertEqual(get_element_by_class('foo', html), 'nice')
        self.assertEqual(get_element_by_class('no-such-class', html), None)

    def test_get_element_html_by_class(self):
        html = self.GET_ELEMENT_BY_CLASS_TEST_STRING

        self.assertEqual(get_element_html_by_class('foo', html), html.strip())
        self.assertEqual(get_element_by_class('no-such-class', html), None)

    GET_ELEMENT_BY_ATTRIBUTE_TEST_STRING = '''
        <div itemprop="author" itemscope>foo</div>
    '''

    def test_get_element_by_attribute(self):
        html = self.GET_ELEMENT_BY_CLASS_TEST_STRING

        self.assertEqual(get_element_by_attribute('class', 'foo bar', html), 'nice')
        self.assertEqual(get_element_by_attribute('class', 'foo', html), None)
        self.assertEqual(get_element_by_attribute('class', 'no-such-foo', html), None)

        html = self.GET_ELEMENT_BY_ATTRIBUTE_TEST_STRING

        self.assertEqual(get_element_by_attribute('itemprop', 'author', html), 'foo')

    def test_get_element_html_by_attribute(self):
        html = self.GET_ELEMENT_BY_CLASS_TEST_STRING

        self.assertEqual(get_element_html_by_attribute('class', 'foo bar', html), html.strip())
        self.assertEqual(get_element_html_by_attribute('class', 'foo', html), None)
        self.assertEqual(get_element_html_by_attribute('class', 'no-such-foo', html), None)

        html = self.GET_ELEMENT_BY_ATTRIBUTE_TEST_STRING

        self.assertEqual(get_element_html_by_attribute('itemprop', 'author', html), html.strip())

    GET_ELEMENTS_BY_CLASS_TEST_STRING = '''
        <span class="foo bar">nice</span><span class="foo bar">also nice</span>
    '''
    GET_ELEMENTS_BY_CLASS_RES = ['<span class="foo bar">nice</span>', '<span class="foo bar">also nice</span>']

    def test_get_elements_by_class(self):
        html = self.GET_ELEMENTS_BY_CLASS_TEST_STRING

        self.assertEqual(get_elements_by_class('foo', html), ['nice', 'also nice'])
        self.assertEqual(get_elements_by_class('no-such-class', html), [])

    def test_get_elements_html_by_class(self):
        html = self.GET_ELEMENTS_BY_CLASS_TEST_STRING

        self.assertEqual(get_elements_html_by_class('foo', html), self.GET_ELEMENTS_BY_CLASS_RES)
        self.assertEqual(get_elements_html_by_class('no-such-class', html), [])

    def test_get_elements_by_attribute(self):
        html = self.GET_ELEMENTS_BY_CLASS_TEST_STRING

        self.assertEqual(get_elements_by_attribute('class', 'foo bar', html), ['nice', 'also nice'])
        self.assertEqual(get_elements_by_attribute('class', 'foo', html), [])
        self.assertEqual(get_elements_by_attribute('class', 'no-such-foo', html), [])

    def test_get_elements_html_by_attribute(self):
        html = self.GET_ELEMENTS_BY_CLASS_TEST_STRING

        self.assertEqual(get_elements_html_by_attribute('class', 'foo bar', html), self.GET_ELEMENTS_BY_CLASS_RES)
        self.assertEqual(get_elements_html_by_attribute('class', 'foo', html), [])
        self.assertEqual(get_elements_html_by_attribute('class', 'no-such-foo', html), [])

    def test_get_elements_text_and_html_by_attribute(self):
        html = self.GET_ELEMENTS_BY_CLASS_TEST_STRING

        self.assertEqual(
            list(get_elements_text_and_html_by_attribute('class', 'foo bar', html)),
            list(zip(['nice', 'also nice'], self.GET_ELEMENTS_BY_CLASS_RES)))
        self.assertEqual(list(get_elements_text_and_html_by_attribute('class', 'foo', html)), [])
        self.assertEqual(list(get_elements_text_and_html_by_attribute('class', 'no-such-foo', html)), [])

        self.assertEqual(list(get_elements_text_and_html_by_attribute(
            'class', 'foo', '<a class="foo">nice</a><span class="foo">nice</span>', tag='a')), [('nice', '<a class="foo">nice</a>')])

    GET_ELEMENT_BY_TAG_TEST_STRING = '''
    random text lorem ipsum</p>
    <div>
        this should be returned
        <span>this should also be returned</span>
        <div>
            this should also be returned
        </div>
        closing tag above should not trick, so this should also be returned
    </div>
    but this text should not be returned
    '''
    GET_ELEMENT_BY_TAG_RES_OUTERDIV_HTML = GET_ELEMENT_BY_TAG_TEST_STRING.strip()[32:276]
    GET_ELEMENT_BY_TAG_RES_OUTERDIV_TEXT = GET_ELEMENT_BY_TAG_RES_OUTERDIV_HTML[5:-6]
    GET_ELEMENT_BY_TAG_RES_INNERSPAN_HTML = GET_ELEMENT_BY_TAG_TEST_STRING.strip()[78:119]
    GET_ELEMENT_BY_TAG_RES_INNERSPAN_TEXT = GET_ELEMENT_BY_TAG_RES_INNERSPAN_HTML[6:-7]

    def test_get_element_text_and_html_by_tag(self):
        html = self.GET_ELEMENT_BY_TAG_TEST_STRING

        self.assertEqual(
            get_element_text_and_html_by_tag('div', html),
            (self.GET_ELEMENT_BY_TAG_RES_OUTERDIV_TEXT, self.GET_ELEMENT_BY_TAG_RES_OUTERDIV_HTML))
        self.assertEqual(
            get_element_text_and_html_by_tag('span', html),
            (self.GET_ELEMENT_BY_TAG_RES_INNERSPAN_TEXT, self.GET_ELEMENT_BY_TAG_RES_INNERSPAN_HTML))
        self.assertRaises(compat_HTMLParseError, get_element_text_and_html_by_tag, 'article', html)

    def test_iri_to_uri(self):
        self.assertEqual(
            iri_to_uri('https://www.google.com/search?q=foo&ie=utf-8&oe=utf-8&client=firefox-b'),
            'https://www.google.com/search?q=foo&ie=utf-8&oe=utf-8&client=firefox-b')  # Same
        self.assertEqual(
            iri_to_uri('https://www.google.com/search?q=Käsesoßenrührlöffel'),  # German for cheese sauce stirring spoon
            'https://www.google.com/search?q=K%C3%A4seso%C3%9Fenr%C3%BChrl%C3%B6ffel')
        self.assertEqual(
            iri_to_uri('https://www.google.com/search?q=lt<+gt>+eq%3D+amp%26+percent%25+hash%23+colon%3A+tilde~#trash=?&garbage=#'),
            'https://www.google.com/search?q=lt%3C+gt%3E+eq%3D+amp%26+percent%25+hash%23+colon%3A+tilde~#trash=?&garbage=#')
        self.assertEqual(
            iri_to_uri('http://правозащита38.рф/category/news/'),
            'http://xn--38-6kcaak9aj5chl4a3g.xn--p1ai/category/news/')
        self.assertEqual(
            iri_to_uri('http://www.правозащита38.рф/category/news/'),
            'http://www.xn--38-6kcaak9aj5chl4a3g.xn--p1ai/category/news/')
        self.assertEqual(
            iri_to_uri('https://i❤.ws/emojidomain/👍👏🤝💪'),
            'https://xn--i-7iq.ws/emojidomain/%F0%9F%91%8D%F0%9F%91%8F%F0%9F%A4%9D%F0%9F%92%AA')
        self.assertEqual(
            iri_to_uri('http://日本語.jp/'),
            'http://xn--wgv71a119e.jp/')
        self.assertEqual(
            iri_to_uri('http://导航.中国/'),
            'http://xn--fet810g.xn--fiqs8s/')

    def test_clean_podcast_url(self):
        self.assertEqual(clean_podcast_url('https://www.podtrac.com/pts/redirect.mp3/chtbl.com/track/5899E/traffic.megaphone.fm/HSW7835899191.mp3'), 'https://traffic.megaphone.fm/HSW7835899191.mp3')
        self.assertEqual(clean_podcast_url('https://play.podtrac.com/npr-344098539/edge1.pod.npr.org/anon.npr-podcasts/podcast/npr/waitwait/2020/10/20201003_waitwait_wwdtmpodcast201003-015621a5-f035-4eca-a9a1-7c118d90bc3c.mp3'), 'https://edge1.pod.npr.org/anon.npr-podcasts/podcast/npr/waitwait/2020/10/20201003_waitwait_wwdtmpodcast201003-015621a5-f035-4eca-a9a1-7c118d90bc3c.mp3')
        self.assertEqual(clean_podcast_url('https://pdst.fm/e/2.gum.fm/chtbl.com/track/chrt.fm/track/34D33/pscrb.fm/rss/p/traffic.megaphone.fm/ITLLC7765286967.mp3?updated=1687282661'), 'https://traffic.megaphone.fm/ITLLC7765286967.mp3?updated=1687282661')
        self.assertEqual(clean_podcast_url('https://pdst.fm/e/https://mgln.ai/e/441/www.buzzsprout.com/1121972/13019085-ep-252-the-deep-life-stack.mp3'), 'https://www.buzzsprout.com/1121972/13019085-ep-252-the-deep-life-stack.mp3')

    def test_LazyList(self):
        it = list(range(10))

        self.assertEqual(list(LazyList(it)), it)
        self.assertEqual(LazyList(it).exhaust(), it)
        self.assertEqual(LazyList(it)[5], it[5])

        self.assertEqual(LazyList(it)[5:], it[5:])
        self.assertEqual(LazyList(it)[:5], it[:5])
        self.assertEqual(LazyList(it)[::2], it[::2])
        self.assertEqual(LazyList(it)[1::2], it[1::2])
        self.assertEqual(LazyList(it)[5::-1], it[5::-1])
        self.assertEqual(LazyList(it)[6:2:-2], it[6:2:-2])
        self.assertEqual(LazyList(it)[::-1], it[::-1])

        self.assertTrue(LazyList(it))
        self.assertFalse(LazyList(range(0)))
        self.assertEqual(len(LazyList(it)), len(it))
        self.assertEqual(repr(LazyList(it)), repr(it))
        self.assertEqual(str(LazyList(it)), str(it))

        self.assertEqual(list(LazyList(it, reverse=True)), it[::-1])
        self.assertEqual(list(reversed(LazyList(it))[::-1]), it)
        self.assertEqual(list(reversed(LazyList(it))[1:3:7]), it[::-1][1:3:7])

    def test_LazyList_laziness(self):

        def test(ll, idx, val, cache):
            self.assertEqual(ll[idx], val)
            self.assertEqual(ll._cache, list(cache))

        ll = LazyList(range(10))
        test(ll, 0, 0, range(1))
        test(ll, 5, 5, range(6))
        test(ll, -3, 7, range(10))

        ll = LazyList(range(10), reverse=True)
        test(ll, -1, 0, range(1))
        test(ll, 3, 6, range(10))

        ll = LazyList(itertools.count())
        test(ll, 10, 10, range(11))
        ll = reversed(ll)
        test(ll, -15, 14, range(15))

    def test_format_bytes(self):
        self.assertEqual(format_bytes(0), '0.00B')
        self.assertEqual(format_bytes(1000), '1000.00B')
        self.assertEqual(format_bytes(1024), '1.00KiB')
        self.assertEqual(format_bytes(1024**2), '1.00MiB')
        self.assertEqual(format_bytes(1024**3), '1.00GiB')
        self.assertEqual(format_bytes(1024**4), '1.00TiB')
        self.assertEqual(format_bytes(1024**5), '1.00PiB')
        self.assertEqual(format_bytes(1024**6), '1.00EiB')
        self.assertEqual(format_bytes(1024**7), '1.00ZiB')
        self.assertEqual(format_bytes(1024**8), '1.00YiB')
        self.assertEqual(format_bytes(1024**9), '1024.00YiB')

    def test_hide_login_info(self):
        self.assertEqual(Config.hide_login_info(['-u', 'foo', '-p', 'bar']),
                         ['-u', 'PRIVATE', '-p', 'PRIVATE'])
        self.assertEqual(Config.hide_login_info(['-u']), ['-u'])
        self.assertEqual(Config.hide_login_info(['-u', 'foo', '-u', 'bar']),
                         ['-u', 'PRIVATE', '-u', 'PRIVATE'])
        self.assertEqual(Config.hide_login_info(['--username=foo']),
                         ['--username=PRIVATE'])

    def test_locked_file(self):
        TEXT = 'test_locked_file\n'
        FILE = 'test_locked_file.ytdl'
        MODES = 'war'  # Order is important

        try:
            for lock_mode in MODES:
                with locked_file(FILE, lock_mode, False) as f:
                    if lock_mode == 'r':
                        self.assertEqual(f.read(), TEXT * 2, 'Wrong file content')
                    else:
                        f.write(TEXT)
                    for test_mode in MODES:
                        testing_write = test_mode != 'r'
                        try:
                            with locked_file(FILE, test_mode, False):
                                pass
                        except (BlockingIOError, PermissionError):
                            if not testing_write:  # FIXME
                                print(f'Known issue: Exclusive lock ({lock_mode}) blocks read access ({test_mode})')
                                continue
                            self.assertTrue(testing_write, f'{test_mode} is blocked by {lock_mode}')
                        else:
                            self.assertFalse(testing_write, f'{test_mode} is not blocked by {lock_mode}')
        finally:
            with contextlib.suppress(OSError):
                os.remove(FILE)

    def test_determine_file_encoding(self):
        self.assertEqual(determine_file_encoding(b''), (None, 0))
        self.assertEqual(determine_file_encoding(b'--verbose -x --audio-format mkv\n'), (None, 0))

        self.assertEqual(determine_file_encoding(b'\xef\xbb\xbf'), ('utf-8', 3))
        self.assertEqual(determine_file_encoding(b'\x00\x00\xfe\xff'), ('utf-32-be', 4))
        self.assertEqual(determine_file_encoding(b'\xff\xfe'), ('utf-16-le', 2))

        self.assertEqual(determine_file_encoding(b'\xff\xfe# coding: utf-8\n--verbose'), ('utf-16-le', 2))

        self.assertEqual(determine_file_encoding(b'# coding: utf-8\n--verbose'), ('utf-8', 0))
        self.assertEqual(determine_file_encoding(b'# coding: someencodinghere-12345\n--verbose'), ('someencodinghere-12345', 0))

        self.assertEqual(determine_file_encoding(b'#coding:utf-8\n--verbose'), ('utf-8', 0))
        self.assertEqual(determine_file_encoding(b'#  coding:   utf-8   \r\n--verbose'), ('utf-8', 0))

        self.assertEqual(determine_file_encoding('# coding: utf-32-be'.encode('utf-32-be')), ('utf-32-be', 0))
        self.assertEqual(determine_file_encoding('# coding: utf-16-le'.encode('utf-16-le')), ('utf-16-le', 0))

    def test_get_compatible_ext(self):
        self.assertEqual(get_compatible_ext(
            vcodecs=[None], acodecs=[None, None], vexts=['mp4'], aexts=['m4a', 'm4a']), 'mkv')
        self.assertEqual(get_compatible_ext(
            vcodecs=[None], acodecs=[None], vexts=['flv'], aexts=['flv']), 'flv')

        self.assertEqual(get_compatible_ext(
            vcodecs=[None], acodecs=[None], vexts=['mp4'], aexts=['m4a']), 'mp4')
        self.assertEqual(get_compatible_ext(
            vcodecs=[None], acodecs=[None], vexts=['mp4'], aexts=['webm']), 'mkv')
        self.assertEqual(get_compatible_ext(
            vcodecs=[None], acodecs=[None], vexts=['webm'], aexts=['m4a']), 'mkv')
        self.assertEqual(get_compatible_ext(
            vcodecs=[None], acodecs=[None], vexts=['webm'], aexts=['webm']), 'webm')
        self.assertEqual(get_compatible_ext(
            vcodecs=[None], acodecs=[None], vexts=['webm'], aexts=['weba']), 'webm')

        self.assertEqual(get_compatible_ext(
            vcodecs=['h264'], acodecs=['mp4a'], vexts=['mov'], aexts=['m4a']), 'mp4')
        self.assertEqual(get_compatible_ext(
            vcodecs=['av01.0.12M.08'], acodecs=['opus'], vexts=['mp4'], aexts=['webm']), 'webm')

        self.assertEqual(get_compatible_ext(
            vcodecs=['vp9'], acodecs=['opus'], vexts=['webm'], aexts=['webm'], preferences=['flv', 'mp4']), 'mp4')
        self.assertEqual(get_compatible_ext(
            vcodecs=['av1'], acodecs=['mp4a'], vexts=['webm'], aexts=['m4a'], preferences=('webm', 'mkv')), 'mkv')

    def test_try_call(self):
        def total(*x, **kwargs):
            return sum(x) + sum(kwargs.values())

        self.assertEqual(try_call(None), None,
                         msg='not a fn should give None')
        self.assertEqual(try_call(lambda: 1), 1,
                         msg='int fn with no expected_type should give int')
        self.assertEqual(try_call(lambda: 1, expected_type=int), 1,
                         msg='int fn with expected_type int should give int')
        self.assertEqual(try_call(lambda: 1, expected_type=dict), None,
                         msg='int fn with wrong expected_type should give None')
        self.assertEqual(try_call(total, args=(0, 1, 0, ), expected_type=int), 1,
                         msg='fn should accept arglist')
        self.assertEqual(try_call(total, kwargs={'a': 0, 'b': 1, 'c': 0}, expected_type=int), 1,
                         msg='fn should accept kwargs')
        self.assertEqual(try_call(lambda: 1, expected_type=dict), None,
                         msg='int fn with no expected_type should give None')
        self.assertEqual(try_call(lambda x: {}, total, args=(42, ), expected_type=int), 42,
                         msg='expect first int result with expected_type int')

    def test_variadic(self):
        self.assertEqual(variadic(None), (None, ))
        self.assertEqual(variadic('spam'), ('spam', ))
        self.assertEqual(variadic('spam', allowed_types=dict), 'spam')
        with warnings.catch_warnings():
            warnings.simplefilter('ignore')
            self.assertEqual(variadic('spam', allowed_types=[dict]), 'spam')

<<<<<<< HEAD
=======
    def test_traverse_obj(self):
        _TEST_DATA = {
            100: 100,
            1.2: 1.2,
            'str': 'str',
            'None': None,
            '...': ...,
            'urls': [
                {'index': 0, 'url': 'https://www.example.com/0'},
                {'index': 1, 'url': 'https://www.example.com/1'},
            ],
            'data': (
                {'index': 2},
                {'index': 3},
            ),
            'dict': {},
        }

        # Test base functionality
        self.assertEqual(traverse_obj(_TEST_DATA, ('str',)), 'str',
                         msg='allow tuple path')
        self.assertEqual(traverse_obj(_TEST_DATA, ['str']), 'str',
                         msg='allow list path')
        self.assertEqual(traverse_obj(_TEST_DATA, (value for value in ("str",))), 'str',
                         msg='allow iterable path')
        self.assertEqual(traverse_obj(_TEST_DATA, 'str'), 'str',
                         msg='single items should be treated as a path')
        self.assertEqual(traverse_obj(_TEST_DATA, None), _TEST_DATA)
        self.assertEqual(traverse_obj(_TEST_DATA, 100), 100)
        self.assertEqual(traverse_obj(_TEST_DATA, 1.2), 1.2)

        # Test Ellipsis behavior
        self.assertCountEqual(traverse_obj(_TEST_DATA, ...),
                              (item for item in _TEST_DATA.values() if item not in (None, {})),
                              msg='`...` should give all non discarded values')
        self.assertCountEqual(traverse_obj(_TEST_DATA, ('urls', 0, ...)), _TEST_DATA['urls'][0].values(),
                              msg='`...` selection for dicts should select all values')
        self.assertEqual(traverse_obj(_TEST_DATA, (..., ..., 'url')),
                         ['https://www.example.com/0', 'https://www.example.com/1'],
                         msg='nested `...` queries should work')
        self.assertCountEqual(traverse_obj(_TEST_DATA, (..., ..., 'index')), range(4),
                              msg='`...` query result should be flattened')
        self.assertEqual(traverse_obj(iter(range(4)), ...), list(range(4)),
                         msg='`...` should accept iterables')

        # Test function as key
        self.assertEqual(traverse_obj(_TEST_DATA, lambda x, y: x == 'urls' and isinstance(y, list)),
                         [_TEST_DATA['urls']],
                         msg='function as query key should perform a filter based on (key, value)')
        self.assertCountEqual(traverse_obj(_TEST_DATA, lambda _, x: isinstance(x[0], str)), {'str'},
                              msg='exceptions in the query function should be catched')
        self.assertEqual(traverse_obj(iter(range(4)), lambda _, x: x % 2 == 0), [0, 2],
                         msg='function key should accept iterables')
        if __debug__:
            with self.assertRaises(Exception, msg='Wrong function signature should raise in debug'):
                traverse_obj(_TEST_DATA, lambda a: ...)
            with self.assertRaises(Exception, msg='Wrong function signature should raise in debug'):
                traverse_obj(_TEST_DATA, lambda a, b, c: ...)

        # Test set as key (transformation/type, like `expected_type`)
        self.assertEqual(traverse_obj(_TEST_DATA, (..., {str.upper}, )), ['STR'],
                         msg='Function in set should be a transformation')
        self.assertEqual(traverse_obj(_TEST_DATA, (..., {str})), ['str'],
                         msg='Type in set should be a type filter')
        self.assertEqual(traverse_obj(_TEST_DATA, {dict}), _TEST_DATA,
                         msg='A single set should be wrapped into a path')
        self.assertEqual(traverse_obj(_TEST_DATA, (..., {str.upper})), ['STR'],
                         msg='Transformation function should not raise')
        self.assertEqual(traverse_obj(_TEST_DATA, (..., {str_or_none})),
                         [item for item in map(str_or_none, _TEST_DATA.values()) if item is not None],
                         msg='Function in set should be a transformation')
        self.assertEqual(traverse_obj(_TEST_DATA, ('fail', {lambda _: 'const'})), 'const',
                         msg='Function in set should always be called')
        if __debug__:
            with self.assertRaises(Exception, msg='Sets with length != 1 should raise in debug'):
                traverse_obj(_TEST_DATA, set())
            with self.assertRaises(Exception, msg='Sets with length != 1 should raise in debug'):
                traverse_obj(_TEST_DATA, {str.upper, str})

        # Test `slice` as a key
        _SLICE_DATA = [0, 1, 2, 3, 4]
        self.assertEqual(traverse_obj(_TEST_DATA, ('dict', slice(1))), None,
                         msg='slice on a dictionary should not throw')
        self.assertEqual(traverse_obj(_SLICE_DATA, slice(1)), _SLICE_DATA[:1],
                         msg='slice key should apply slice to sequence')
        self.assertEqual(traverse_obj(_SLICE_DATA, slice(1, 2)), _SLICE_DATA[1:2],
                         msg='slice key should apply slice to sequence')
        self.assertEqual(traverse_obj(_SLICE_DATA, slice(1, 4, 2)), _SLICE_DATA[1:4:2],
                         msg='slice key should apply slice to sequence')

        # Test alternative paths
        self.assertEqual(traverse_obj(_TEST_DATA, 'fail', 'str'), 'str',
                         msg='multiple `paths` should be treated as alternative paths')
        self.assertEqual(traverse_obj(_TEST_DATA, 'str', 100), 'str',
                         msg='alternatives should exit early')
        self.assertEqual(traverse_obj(_TEST_DATA, 'fail', 'fail'), None,
                         msg='alternatives should return `default` if exhausted')
        self.assertEqual(traverse_obj(_TEST_DATA, (..., 'fail'), 100), 100,
                         msg='alternatives should track their own branching return')
        self.assertEqual(traverse_obj(_TEST_DATA, ('dict', ...), ('data', ...)), list(_TEST_DATA['data']),
                         msg='alternatives on empty objects should search further')

        # Test branch and path nesting
        self.assertEqual(traverse_obj(_TEST_DATA, ('urls', (3, 0), 'url')), ['https://www.example.com/0'],
                         msg='tuple as key should be treated as branches')
        self.assertEqual(traverse_obj(_TEST_DATA, ('urls', [3, 0], 'url')), ['https://www.example.com/0'],
                         msg='list as key should be treated as branches')
        self.assertEqual(traverse_obj(_TEST_DATA, ('urls', ((1, 'fail'), (0, 'url')))), ['https://www.example.com/0'],
                         msg='double nesting in path should be treated as paths')
        self.assertEqual(traverse_obj(['0', [1, 2]], [(0, 1), 0]), [1],
                         msg='do not fail early on branching')
        self.assertCountEqual(traverse_obj(_TEST_DATA, ('urls', ((1, ('fail', 'url')), (0, 'url')))),
                              ['https://www.example.com/0', 'https://www.example.com/1'],
                              msg='tripple nesting in path should be treated as branches')
        self.assertEqual(traverse_obj(_TEST_DATA, ('urls', ('fail', (..., 'url')))),
                         ['https://www.example.com/0', 'https://www.example.com/1'],
                         msg='ellipsis as branch path start gets flattened')

        # Test dictionary as key
        self.assertEqual(traverse_obj(_TEST_DATA, {0: 100, 1: 1.2}), {0: 100, 1: 1.2},
                         msg='dict key should result in a dict with the same keys')
        self.assertEqual(traverse_obj(_TEST_DATA, {0: ('urls', 0, 'url')}),
                         {0: 'https://www.example.com/0'},
                         msg='dict key should allow paths')
        self.assertEqual(traverse_obj(_TEST_DATA, {0: ('urls', (3, 0), 'url')}),
                         {0: ['https://www.example.com/0']},
                         msg='tuple in dict path should be treated as branches')
        self.assertEqual(traverse_obj(_TEST_DATA, {0: ('urls', ((1, 'fail'), (0, 'url')))}),
                         {0: ['https://www.example.com/0']},
                         msg='double nesting in dict path should be treated as paths')
        self.assertEqual(traverse_obj(_TEST_DATA, {0: ('urls', ((1, ('fail', 'url')), (0, 'url')))}),
                         {0: ['https://www.example.com/1', 'https://www.example.com/0']},
                         msg='tripple nesting in dict path should be treated as branches')
        self.assertEqual(traverse_obj(_TEST_DATA, {0: 'fail'}), {},
                         msg='remove `None` values when top level dict key fails')
        self.assertEqual(traverse_obj(_TEST_DATA, {0: 'fail'}, default=...), {0: ...},
                         msg='use `default` if key fails and `default`')
        self.assertEqual(traverse_obj(_TEST_DATA, {0: 'dict'}), {},
                         msg='remove empty values when dict key')
        self.assertEqual(traverse_obj(_TEST_DATA, {0: 'dict'}, default=...), {0: ...},
                         msg='use `default` when dict key and `default`')
        self.assertEqual(traverse_obj(_TEST_DATA, {0: {0: 'fail'}}), {},
                         msg='remove empty values when nested dict key fails')
        self.assertEqual(traverse_obj(None, {0: 'fail'}), {},
                         msg='default to dict if pruned')
        self.assertEqual(traverse_obj(None, {0: 'fail'}, default=...), {0: ...},
                         msg='default to dict if pruned and default is given')
        self.assertEqual(traverse_obj(_TEST_DATA, {0: {0: 'fail'}}, default=...), {0: {0: ...}},
                         msg='use nested `default` when nested dict key fails and `default`')
        self.assertEqual(traverse_obj(_TEST_DATA, {0: ('dict', ...)}), {},
                         msg='remove key if branch in dict key not successful')

        # Testing default parameter behavior
        _DEFAULT_DATA = {'None': None, 'int': 0, 'list': []}
        self.assertEqual(traverse_obj(_DEFAULT_DATA, 'fail'), None,
                         msg='default value should be `None`')
        self.assertEqual(traverse_obj(_DEFAULT_DATA, 'fail', 'fail', default=...), ...,
                         msg='chained fails should result in default')
        self.assertEqual(traverse_obj(_DEFAULT_DATA, 'None', 'int'), 0,
                         msg='should not short cirquit on `None`')
        self.assertEqual(traverse_obj(_DEFAULT_DATA, 'fail', default=1), 1,
                         msg='invalid dict key should result in `default`')
        self.assertEqual(traverse_obj(_DEFAULT_DATA, 'None', default=1), 1,
                         msg='`None` is a deliberate sentinel and should become `default`')
        self.assertEqual(traverse_obj(_DEFAULT_DATA, ('list', 10)), None,
                         msg='`IndexError` should result in `default`')
        self.assertEqual(traverse_obj(_DEFAULT_DATA, (..., 'fail'), default=1), 1,
                         msg='if branched but not successful return `default` if defined, not `[]`')
        self.assertEqual(traverse_obj(_DEFAULT_DATA, (..., 'fail'), default=None), None,
                         msg='if branched but not successful return `default` even if `default` is `None`')
        self.assertEqual(traverse_obj(_DEFAULT_DATA, (..., 'fail')), [],
                         msg='if branched but not successful return `[]`, not `default`')
        self.assertEqual(traverse_obj(_DEFAULT_DATA, ('list', ...)), [],
                         msg='if branched but object is empty return `[]`, not `default`')
        self.assertEqual(traverse_obj(None, ...), [],
                         msg='if branched but object is `None` return `[]`, not `default`')
        self.assertEqual(traverse_obj({0: None}, (0, ...)), [],
                         msg='if branched but state is `None` return `[]`, not `default`')

        branching_paths = [
            ('fail', ...),
            (..., 'fail'),
            100 * ('fail',) + (...,),
            (...,) + 100 * ('fail',),
        ]
        for branching_path in branching_paths:
            self.assertEqual(traverse_obj({}, branching_path), [],
                             msg='if branched but state is `None`, return `[]` (not `default`)')
            self.assertEqual(traverse_obj({}, 'fail', branching_path), [],
                             msg='if branching in last alternative and previous did not match, return `[]` (not `default`)')
            self.assertEqual(traverse_obj({0: 'x'}, 0, branching_path), 'x',
                             msg='if branching in last alternative and previous did match, return single value')
            self.assertEqual(traverse_obj({0: 'x'}, branching_path, 0), 'x',
                             msg='if branching in first alternative and non-branching path does match, return single value')
            self.assertEqual(traverse_obj({}, branching_path, 'fail'), None,
                             msg='if branching in first alternative and non-branching path does not match, return `default`')

        # Testing expected_type behavior
        _EXPECTED_TYPE_DATA = {'str': 'str', 'int': 0}
        self.assertEqual(traverse_obj(_EXPECTED_TYPE_DATA, 'str', expected_type=str),
                         'str', msg='accept matching `expected_type` type')
        self.assertEqual(traverse_obj(_EXPECTED_TYPE_DATA, 'str', expected_type=int),
                         None, msg='reject non matching `expected_type` type')
        self.assertEqual(traverse_obj(_EXPECTED_TYPE_DATA, 'int', expected_type=lambda x: str(x)),
                         '0', msg='transform type using type function')
        self.assertEqual(traverse_obj(_EXPECTED_TYPE_DATA, 'str', expected_type=lambda _: 1 / 0),
                         None, msg='wrap expected_type fuction in try_call')
        self.assertEqual(traverse_obj(_EXPECTED_TYPE_DATA, ..., expected_type=str),
                         ['str'], msg='eliminate items that expected_type fails on')
        self.assertEqual(traverse_obj(_TEST_DATA, {0: 100, 1: 1.2}, expected_type=int),
                         {0: 100}, msg='type as expected_type should filter dict values')
        self.assertEqual(traverse_obj(_TEST_DATA, {0: 100, 1: 1.2, 2: 'None'}, expected_type=str_or_none),
                         {0: '100', 1: '1.2'}, msg='function as expected_type should transform dict values')
        self.assertEqual(traverse_obj(_TEST_DATA, ({0: 1.2}, 0, {int_or_none}), expected_type=int),
                         1, msg='expected_type should not filter non final dict values')
        self.assertEqual(traverse_obj(_TEST_DATA, {0: {0: 100, 1: 'str'}}, expected_type=int),
                         {0: {0: 100}}, msg='expected_type should transform deep dict values')
        self.assertEqual(traverse_obj(_TEST_DATA, [({0: '...'}, {0: '...'})], expected_type=type(...)),
                         [{0: ...}, {0: ...}], msg='expected_type should transform branched dict values')
        self.assertEqual(traverse_obj({1: {3: 4}}, [(1, 2), 3], expected_type=int),
                         [4], msg='expected_type regression for type matching in tuple branching')
        self.assertEqual(traverse_obj(_TEST_DATA, ['data', ...], expected_type=int),
                         [], msg='expected_type regression for type matching in dict result')

        # Test get_all behavior
        _GET_ALL_DATA = {'key': [0, 1, 2]}
        self.assertEqual(traverse_obj(_GET_ALL_DATA, ('key', ...), get_all=False), 0,
                         msg='if not `get_all`, return only first matching value')
        self.assertEqual(traverse_obj(_GET_ALL_DATA, ..., get_all=False), [0, 1, 2],
                         msg='do not overflatten if not `get_all`')

        # Test casesense behavior
        _CASESENSE_DATA = {
            'KeY': 'value0',
            0: {
                'KeY': 'value1',
                0: {'KeY': 'value2'},
            },
        }
        self.assertEqual(traverse_obj(_CASESENSE_DATA, 'key'), None,
                         msg='dict keys should be case sensitive unless `casesense`')
        self.assertEqual(traverse_obj(_CASESENSE_DATA, 'keY',
                                      casesense=False), 'value0',
                         msg='allow non matching key case if `casesense`')
        self.assertEqual(traverse_obj(_CASESENSE_DATA, (0, ('keY',)),
                                      casesense=False), ['value1'],
                         msg='allow non matching key case in branch if `casesense`')
        self.assertEqual(traverse_obj(_CASESENSE_DATA, (0, ((0, 'keY'),)),
                                      casesense=False), ['value2'],
                         msg='allow non matching key case in branch path if `casesense`')

        # Test traverse_string behavior
        _TRAVERSE_STRING_DATA = {'str': 'str', 1.2: 1.2}
        self.assertEqual(traverse_obj(_TRAVERSE_STRING_DATA, ('str', 0)), None,
                         msg='do not traverse into string if not `traverse_string`')
        self.assertEqual(traverse_obj(_TRAVERSE_STRING_DATA, ('str', 0),
                                      traverse_string=True), 's',
                         msg='traverse into string if `traverse_string`')
        self.assertEqual(traverse_obj(_TRAVERSE_STRING_DATA, (1.2, 1),
                                      traverse_string=True), '.',
                         msg='traverse into converted data if `traverse_string`')
        self.assertEqual(traverse_obj(_TRAVERSE_STRING_DATA, ('str', ...),
                                      traverse_string=True), 'str',
                         msg='`...` should result in string (same value) if `traverse_string`')
        self.assertEqual(traverse_obj(_TRAVERSE_STRING_DATA, ('str', slice(0, None, 2)),
                                      traverse_string=True), 'sr',
                         msg='`slice` should result in string if `traverse_string`')
        self.assertEqual(traverse_obj(_TRAVERSE_STRING_DATA, ('str', lambda i, v: i or v == "s"),
                                      traverse_string=True), 'str',
                         msg='function should result in string if `traverse_string`')
        self.assertEqual(traverse_obj(_TRAVERSE_STRING_DATA, ('str', (0, 2)),
                                      traverse_string=True), ['s', 'r'],
                         msg='branching should result in list if `traverse_string`')
        self.assertEqual(traverse_obj({}, (0, ...), traverse_string=True), [],
                         msg='branching should result in list if `traverse_string`')
        self.assertEqual(traverse_obj({}, (0, lambda x, y: True), traverse_string=True), [],
                         msg='branching should result in list if `traverse_string`')
        self.assertEqual(traverse_obj({}, (0, slice(1)), traverse_string=True), [],
                         msg='branching should result in list if `traverse_string`')

        # Test is_user_input behavior
        _IS_USER_INPUT_DATA = {'range8': list(range(8))}
        self.assertEqual(traverse_obj(_IS_USER_INPUT_DATA, ('range8', '3'),
                                      is_user_input=True), 3,
                         msg='allow for string indexing if `is_user_input`')
        self.assertCountEqual(traverse_obj(_IS_USER_INPUT_DATA, ('range8', '3:'),
                                           is_user_input=True), tuple(range(8))[3:],
                              msg='allow for string slice if `is_user_input`')
        self.assertCountEqual(traverse_obj(_IS_USER_INPUT_DATA, ('range8', ':4:2'),
                                           is_user_input=True), tuple(range(8))[:4:2],
                              msg='allow step in string slice if `is_user_input`')
        self.assertCountEqual(traverse_obj(_IS_USER_INPUT_DATA, ('range8', ':'),
                                           is_user_input=True), range(8),
                              msg='`:` should be treated as `...` if `is_user_input`')
        with self.assertRaises(TypeError, msg='too many params should result in error'):
            traverse_obj(_IS_USER_INPUT_DATA, ('range8', ':::'), is_user_input=True)

        # Test re.Match as input obj
        mobj = re.fullmatch(r'0(12)(?P<group>3)(4)?', '0123')
        self.assertEqual(traverse_obj(mobj, ...), [x for x in mobj.groups() if x is not None],
                         msg='`...` on a `re.Match` should give its `groups()`')
        self.assertEqual(traverse_obj(mobj, lambda k, _: k in (0, 2)), ['0123', '3'],
                         msg='function on a `re.Match` should give groupno, value starting at 0')
        self.assertEqual(traverse_obj(mobj, 'group'), '3',
                         msg='str key on a `re.Match` should give group with that name')
        self.assertEqual(traverse_obj(mobj, 2), '3',
                         msg='int key on a `re.Match` should give group with that name')
        self.assertEqual(traverse_obj(mobj, 'gRoUp', casesense=False), '3',
                         msg='str key on a `re.Match` should respect casesense')
        self.assertEqual(traverse_obj(mobj, 'fail'), None,
                         msg='failing str key on a `re.Match` should return `default`')
        self.assertEqual(traverse_obj(mobj, 'gRoUpS', casesense=False), None,
                         msg='failing str key on a `re.Match` should return `default`')
        self.assertEqual(traverse_obj(mobj, 8), None,
                         msg='failing int key on a `re.Match` should return `default`')
        self.assertEqual(traverse_obj(mobj, lambda k, _: k in (0, 'group')), ['0123', '3'],
                         msg='function on a `re.Match` should give group name as well')

        # Test xml.etree.ElementTree.Element as input obj
        etree = xml.etree.ElementTree.fromstring('''<?xml version="1.0"?>
        <data>
            <country name="Liechtenstein">
                <rank>1</rank>
                <year>2008</year>
                <gdppc>141100</gdppc>
                <neighbor name="Austria" direction="E"/>
                <neighbor name="Switzerland" direction="W"/>
            </country>
            <country name="Singapore">
                <rank>4</rank>
                <year>2011</year>
                <gdppc>59900</gdppc>
                <neighbor name="Malaysia" direction="N"/>
            </country>
            <country name="Panama">
                <rank>68</rank>
                <year>2011</year>
                <gdppc>13600</gdppc>
                <neighbor name="Costa Rica" direction="W"/>
                <neighbor name="Colombia" direction="E"/>
            </country>
        </data>''')
        self.assertEqual(traverse_obj(etree, ''), etree,
                         msg='empty str key should return the element itself')
        self.assertEqual(traverse_obj(etree, 'country'), list(etree),
                         msg='str key should lead all children with that tag name')
        self.assertEqual(traverse_obj(etree, ...), list(etree),
                         msg='`...` as key should return all children')
        self.assertEqual(traverse_obj(etree, lambda _, x: x[0].text == '4'), [etree[1]],
                         msg='function as key should get element as value')
        self.assertEqual(traverse_obj(etree, lambda i, _: i == 1), [etree[1]],
                         msg='function as key should get index as key')
        self.assertEqual(traverse_obj(etree, 0), etree[0],
                         msg='int key should return the nth child')
        self.assertEqual(traverse_obj(etree, './/neighbor/@name'),
                         ['Austria', 'Switzerland', 'Malaysia', 'Costa Rica', 'Colombia'],
                         msg='`@<attribute>` at end of path should give that attribute')
        self.assertEqual(traverse_obj(etree, '//neighbor/@fail'), [None, None, None, None, None],
                         msg='`@<nonexistant>` at end of path should give `None`')
        self.assertEqual(traverse_obj(etree, ('//neighbor/@', 2)), {'name': 'Malaysia', 'direction': 'N'},
                         msg='`@` should give the full attribute dict')
        self.assertEqual(traverse_obj(etree, '//year/text()'), ['2008', '2011', '2011'],
                         msg='`text()` at end of path should give the inner text')
        self.assertEqual(traverse_obj(etree, '//*[@direction]/@direction'), ['E', 'W', 'N', 'W', 'E'],
                         msg='full python xpath features should be supported')
        self.assertEqual(traverse_obj(etree, (0, '@name')), 'Liechtenstein',
                         msg='special transformations should act on current element')
        self.assertEqual(traverse_obj(etree, ('country', 0, ..., 'text()', {int_or_none})), [1, 2008, 141100],
                         msg='special transformations should act on current element')

>>>>>>> f71d989e
    def test_http_header_dict(self):
        headers = HTTPHeaderDict()
        headers['ytdl-test'] = b'0'
        self.assertEqual(list(headers.items()), [('Ytdl-Test', '0')])
        headers['ytdl-test'] = 1
        self.assertEqual(list(headers.items()), [('Ytdl-Test', '1')])
        headers['Ytdl-test'] = '2'
        self.assertEqual(list(headers.items()), [('Ytdl-Test', '2')])
        self.assertTrue('ytDl-Test' in headers)
        self.assertEqual(str(headers), str(dict(headers)))
        self.assertEqual(repr(headers), str(dict(headers)))

        headers.update({'X-dlp': 'data'})
        self.assertEqual(set(headers.items()), {('Ytdl-Test', '2'), ('X-Dlp', 'data')})
        self.assertEqual(dict(headers), {'Ytdl-Test': '2', 'X-Dlp': 'data'})
        self.assertEqual(len(headers), 2)
        self.assertEqual(headers.copy(), headers)
        headers2 = HTTPHeaderDict({'X-dlp': 'data3'}, **headers, **{'X-dlp': 'data2'})
        self.assertEqual(set(headers2.items()), {('Ytdl-Test', '2'), ('X-Dlp', 'data2')})
        self.assertEqual(len(headers2), 2)
        headers2.clear()
        self.assertEqual(len(headers2), 0)

        # ensure we prefer latter headers
        headers3 = HTTPHeaderDict({'Ytdl-TeSt': 1}, {'Ytdl-test': 2})
        self.assertEqual(set(headers3.items()), {('Ytdl-Test', '2')})
        del headers3['ytdl-tesT']
        self.assertEqual(dict(headers3), {})

        headers4 = HTTPHeaderDict({'ytdl-test': 'data;'})
        self.assertEqual(set(headers4.items()), {('Ytdl-Test', 'data;')})

        # common mistake: strip whitespace from values
        # https://github.com/yt-dlp/yt-dlp/issues/8729
        headers5 = HTTPHeaderDict({'ytdl-test': ' data; '})
        self.assertEqual(set(headers5.items()), {('Ytdl-Test', 'data;')})

    def test_extract_basic_auth(self):
        assert extract_basic_auth('http://:foo.bar') == ('http://:foo.bar', None)
        assert extract_basic_auth('http://foo.bar') == ('http://foo.bar', None)
        assert extract_basic_auth('http://@foo.bar') == ('http://foo.bar', 'Basic Og==')
        assert extract_basic_auth('http://:pass@foo.bar') == ('http://foo.bar', 'Basic OnBhc3M=')
        assert extract_basic_auth('http://user:@foo.bar') == ('http://foo.bar', 'Basic dXNlcjo=')
        assert extract_basic_auth('http://user:pass@foo.bar') == ('http://foo.bar', 'Basic dXNlcjpwYXNz')

    @unittest.skipUnless(compat_os_name == 'nt', 'Only relevant on Windows')
    def test_Popen_windows_escaping(self):
        def run_shell(args):
            stdout, stderr, error = Popen.run(
                args, text=True, shell=True, stdout=subprocess.PIPE, stderr=subprocess.PIPE)
            assert not stderr
            assert not error
            return stdout

        # Test escaping
        assert run_shell(['echo', 'test"&']) == '"test""&"\n'
        assert run_shell(['echo', '%CMDCMDLINE:~-1%&']) == '"%CMDCMDLINE:~-1%&"\n'
        assert run_shell(['echo', 'a\nb']) == '"a"\n"b"\n'
        assert run_shell(['echo', '"']) == '""""\n'
        assert run_shell(['echo', '\\']) == '\\\n'
        # Test if delayed expansion is disabled
        assert run_shell(['echo', '^!']) == '"^!"\n'
        assert run_shell('echo "^!"') == '"^!"\n'


if __name__ == '__main__':
    unittest.main()<|MERGE_RESOLUTION|>--- conflicted
+++ resolved
@@ -2013,8 +2013,6 @@
             warnings.simplefilter('ignore')
             self.assertEqual(variadic('spam', allowed_types=[dict]), 'spam')
 
-<<<<<<< HEAD
-=======
     def test_traverse_obj(self):
         _TEST_DATA = {
             100: 100,
@@ -2385,7 +2383,6 @@
         self.assertEqual(traverse_obj(etree, ('country', 0, ..., 'text()', {int_or_none})), [1, 2008, 141100],
                          msg='special transformations should act on current element')
 
->>>>>>> f71d989e
     def test_http_header_dict(self):
         headers = HTTPHeaderDict()
         headers['ytdl-test'] = b'0'
