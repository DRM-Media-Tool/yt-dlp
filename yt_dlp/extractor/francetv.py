import re
import urllib.parse

from .common import InfoExtractor
from .dailymotion import DailymotionIE
from ..networking import HEADRequest
from ..utils import (
    determine_ext,
    ExtractorError,
    filter_dict,
    format_field,
    parse_iso8601,
    smuggle_url,
    unsmuggle_url,
    url_or_none,
)
from ..utils.traversal import traverse_obj


class FranceTVBaseInfoExtractor(InfoExtractor):
    def _make_url_result(self, video_id, url=None):
        video_id = video_id.split('@')[0]  # for compat with old @catalog IDs
        full_id = f'francetv:{video_id}'
        if url:
            full_id = smuggle_url(full_id, {'hostname': urllib.parse.urlparse(url).hostname})
        return self.url_result(full_id, FranceTVIE, video_id)


class FranceTVIE(InfoExtractor):
    _VALID_URL = r'francetv:(?P<id>[^@#]+)'
    _GEO_COUNTRIES = ['FR']
    _GEO_BYPASS = False

    _TESTS = [{
        'url': 'francetv:ec217ecc-0733-48cf-ac06-af1347b849d1',
        'info_dict': {
            'id': 'ec217ecc-0733-48cf-ac06-af1347b849d1',
            'ext': 'mp4',
            'title': '13h15, le dimanche... - Les mystères de Jésus',
            'timestamp': 1502623500,
            'duration': 2580,
            'thumbnail': r're:^https?://.*\.jpg$',
            'upload_date': '20170813',
        },
        'params': {'skip_download': 'm3u8'},
    }, {
        'url': 'francetv:162311093',
        'only_matching': True,
    }, {
        'url': 'francetv:NI_1004933@Zouzous',
        'only_matching': True,
    }, {
        'url': 'francetv:NI_983319@Info-web',
        'only_matching': True,
    }, {
        'url': 'francetv:NI_983319',
        'only_matching': True,
    }, {
        'url': 'francetv:NI_657393@Regions',
        'only_matching': True,
    }, {
        # france-3 live
        'url': 'francetv:SIM_France3',
        'only_matching': True,
    }]

    def _extract_video(self, video_id, hostname=None):
        is_live = None
        videos = []
        title = None
        subtitle = None
        image = None
        duration = None
        timestamp = None
        spritesheets = None

        # desktop+chrome returns dash; mobile+safari returns hls
        for device_type, browser in [('desktop', 'chrome'), ('mobile', 'safari')]:
            dinfo = self._download_json(
                f'https://k7.ftven.fr/videos/{video_id}', video_id,
                f'Downloading {device_type} {browser} video JSON', query=filter_dict({
                    'device_type': device_type,
                    'browser': browser,
                    'domain': hostname,
                }), fatal=False)

            if not dinfo:
                continue

            video = traverse_obj(dinfo, ('video', {dict}))
            if video:
                videos.append(video)
                if duration is None:
                    duration = video.get('duration')
                if is_live is None:
                    is_live = video.get('is_live')
                if spritesheets is None:
                    spritesheets = video.get('spritesheets')

            meta = traverse_obj(dinfo, ('meta', {dict}))
            if meta:
                if title is None:
                    title = meta.get('title')
                # XXX: what is meta['pre_title']?
                if subtitle is None:
                    subtitle = meta.get('additional_title')
                if image is None:
                    image = meta.get('image_url')
                if timestamp is None:
                    timestamp = parse_iso8601(meta.get('broadcasted_at'))

        formats, subtitles, video_url = [], {}, None
        for video in traverse_obj(videos, lambda _, v: url_or_none(v['url'])):
            video_url = video['url']
            format_id = video.get('format')

            if token_url := url_or_none(video.get('token')):
                tokenized_url = traverse_obj(self._download_json(
                    token_url, video_id, f'Downloading signed {format_id} manifest URL',
                    fatal=False, query={
                        'format': 'json',
                        'url': video_url,
                    }), ('url', {url_or_none}))
                if tokenized_url:
                    video_url = tokenized_url

            ext = determine_ext(video_url)
            if ext == 'f4m':
                formats.extend(self._extract_f4m_formats(
                    video_url, video_id, f4m_id=format_id or ext, fatal=False))
            elif ext == 'm3u8':
                format_id = format_id or 'hls'
                fmts, subs = self._extract_m3u8_formats_and_subtitles(
                    video_url, video_id, 'mp4', m3u8_id=format_id, fatal=False)
                for f in traverse_obj(fmts, lambda _, v: v['vcodec'] == 'none' and v.get('tbr') is None):
                    if mobj := re.match(rf'{format_id}-[Aa]udio-\w+-(?P<bitrate>\d+)', f['format_id']):
                        f.update({
                            'tbr': int_or_none(mobj.group('bitrate')),
                            'acodec': 'mp4a',
                        })
                formats.extend(fmts)
                self._merge_subtitles(subs, target=subtitles)
            elif ext == 'mpd':
                fmts, subs = self._extract_mpd_formats_and_subtitles(
                    video_url, video_id, mpd_id=format_id or 'dash', fatal=False)
                formats.extend(fmts)
                self._merge_subtitles(subs, target=subtitles)
            elif video_url.startswith('rtmp'):
                formats.append({
                    'url': video_url,
                    'format_id': join_nonempty('rtmp', format_id),
                    'ext': 'flv',
                })
            else:
                if self._is_valid_url(video_url, video_id, format_id):
                    formats.append({
                        'url': video_url,
                        'format_id': format_id,
                    })

            # XXX: what is video['captions']?

        if not formats and video_url:
            urlh = self._request_webpage(
                HEADRequest(video_url), video_id, 'Checking for geo-restriction',
                fatal=False, expected_status=403)
            if urlh and urlh.headers.get('x-errortype') == 'geo':
                self.raise_geo_restricted(countries=self._GEO_COUNTRIES, metadata_available=True)

        for f in formats:
            if f.get('acodec') != 'none' and f.get('language') in ('qtz', 'qad'):
                f['language_preference'] = -10
                f['format_note'] = 'audio description%s' % format_field(f, 'format_note', ', %s')

        if spritesheets:
            formats.append({
                'format_id': 'spritesheets',
                'format_note': 'storyboard',
                'acodec': 'none',
                'vcodec': 'none',
                'ext': 'mhtml',
                'protocol': 'mhtml',
                'url': 'about:invalid',
                'fragments': [{
                    'url': sheet,
                    # XXX: not entirely accurate; each spritesheet seems to be
                    # a 10×10 grid of thumbnails corresponding to approximately
                    # 2 seconds of the video; the last spritesheet may be shorter
                    'duration': 200,
                } for sheet in traverse_obj(spritesheets, (..., {url_or_none}))]
            })

        if subtitle:
            title += ' - %s' % subtitle
        title = title.strip()

        return {
            'id': video_id,
            'title': title,
            'thumbnail': image,
            'duration': duration,
            'timestamp': timestamp,
            'is_live': is_live,
            'formats': formats,
            'subtitles': subtitles,
<<<<<<< HEAD
            'episode': subtitle if episode_number else None,
            'series': title if episode_number else None,
            'episode_number': int_or_none(episode_number),
            'season_number': int_or_none(season_number),
            '_format_sort_fields': ('res', 'tbr', 'proto'),  # prioritize m3u8 over dash
=======
>>>>>>> a5abd7a0
        }

    def _real_extract(self, url):
        url, smuggled_data = unsmuggle_url(url, {})
        video_id = self._match_id(url)
        hostname = smuggled_data.get('hostname') or 'www.france.tv'

        return self._extract_video(video_id, hostname=hostname)


class FranceTVSiteIE(FranceTVBaseInfoExtractor):
    _VALID_URL = r'https?://(?:(?:www\.)?france\.tv|mobile\.france\.tv)/(?:[^/]+/)*(?P<id>[^/]+)\.html'

    _TESTS = [{
        'url': 'https://www.france.tv/france-2/13h15-le-dimanche/140921-les-mysteres-de-jesus.html',
        'info_dict': {
            'id': 'ec217ecc-0733-48cf-ac06-af1347b849d1',
            'ext': 'mp4',
            'title': '13h15, le dimanche... - Les mystères de Jésus',
            'description': 'md5:75efe8d4c0a8205e5904498ffe1e1a42',
            'timestamp': 1502623500,
            'upload_date': '20170813',
        },
        'params': {
            'skip_download': True,
        },
        'add_ie': [FranceTVIE.ie_key()],
    }, {
<<<<<<< HEAD
        # geo-restricted
        'url': 'https://www.france.tv/enfants/six-huit-ans/foot2rue/saison-1/3066387-duel-au-vieux-port.html',
        'info_dict': {
            'id': 'a9050959-eedd-4b4a-9b0d-de6eeaa73e44',
            'ext': 'mp4',
            'title': 'Foot2Rue - Duel au vieux port',
            'episode': 'Duel au vieux port',
            'series': 'Foot2Rue',
            'episode_number': 1,
            'season_number': 1,
            'timestamp': 1642761360,
            'upload_date': '20220121',
            'season': 'Season 1',
            'thumbnail': r're:^https?://.*\.jpg$',
            'duration': 1441,
        },
    }, {
        # geo-restricted livestream (workflow == 'token-akamai')
        'url': 'https://www.france.tv/france-4/direct.html',
        'info_dict': {
            'id': '9a6a7670-dde9-4264-adbc-55b89558594b',
            'ext': 'mp4',
            'title': r're:France 4 en direct .+',
            'live_status': 'is_live',
        },
        'skip': 'geo-restricted livestream',
    }, {
        # livestream (workflow == 'dai')
        'url': 'https://www.france.tv/france-2/direct.html',
        'info_dict': {
            'id': '006194ea-117d-4bcf-94a9-153d999c59ae',
            'ext': 'mp4',
            'title': r're:France 2 en direct .+',
            'live_status': 'is_live',
        },
        'params': {'skip_download': 'livestream'},
    }, {
=======
>>>>>>> a5abd7a0
        # france3
        'url': 'https://www.france.tv/france-3/des-chiffres-et-des-lettres/139063-emission-du-mardi-9-mai-2017.html',
        'only_matching': True,
    }, {
        # france4
        'url': 'https://www.france.tv/france-4/hero-corp/saison-1/134151-apres-le-calme.html',
        'only_matching': True,
    }, {
        # france5
        'url': 'https://www.france.tv/france-5/c-a-dire/saison-10/137013-c-a-dire.html',
        'only_matching': True,
    }, {
        # franceo
        'url': 'https://www.france.tv/france-o/archipels/132249-mon-ancetre-l-esclave.html',
        'only_matching': True,
    }, {
        'url': 'https://www.france.tv/documentaires/histoire/136517-argentine-les-500-bebes-voles-de-la-dictature.html',
        'only_matching': True,
    }, {
        'url': 'https://www.france.tv/jeux-et-divertissements/divertissements/133965-le-web-contre-attaque.html',
        'only_matching': True,
    }, {
        'url': 'https://mobile.france.tv/france-5/c-dans-l-air/137347-emission-du-vendredi-12-mai-2017.html',
        'only_matching': True,
    }, {
        'url': 'https://www.france.tv/142749-rouge-sang.html',
        'only_matching': True,
    }, {
        # france-3 live
        'url': 'https://www.france.tv/france-3/direct.html',
        'only_matching': True,
    }]

    def _real_extract(self, url):
        display_id = self._match_id(url)

        webpage = self._download_webpage(url, display_id)

        video_id = self._search_regex(
            r'(?:data-main-video\s*=|videoId["\']?\s*[:=])\s*(["\'])(?P<id>(?:(?!\1).)+)\1',
            webpage, 'video id', default=None, group='id')

        if not video_id:
            video_id = self._html_search_regex(
                r'(?:href=|player\.setVideo\(\s*)"http://videos?\.francetv\.fr/video/([^@"]+@[^"]+)"',
                webpage, 'video ID')

        return self._make_url_result(video_id, url=url)


class FranceTVInfoIE(FranceTVBaseInfoExtractor):
    IE_NAME = 'francetvinfo.fr'
    _VALID_URL = r'https?://(?:www|mobile|france3-regions)\.francetvinfo\.fr/(?:[^/]+/)*(?P<id>[^/?#&.]+)'

    _TESTS = [{
        'url': 'https://www.francetvinfo.fr/replay-jt/france-3/soir-3/jt-grand-soir-3-jeudi-22-aout-2019_3561461.html',
        'info_dict': {
            'id': 'd12458ee-5062-48fe-bfdd-a30d6a01b793',
            'ext': 'mp4',
            'title': 'Soir 3',
            'upload_date': '20190822',
            'timestamp': 1566510730,
            'thumbnail': r're:^https?://.*\.jpe?g$',
            'duration': 1637,
            'subtitles': {
                'fr': 'mincount:2',
            },
        },
        'params': {
            'skip_download': True,
        },
        'add_ie': [FranceTVIE.ie_key()],
    }, {
        'note': 'Only an image exists in initial webpage instead of the video',
        'url': 'https://www.francetvinfo.fr/sante/maladie/coronavirus/covid-19-en-inde-une-situation-catastrophique-a-new-dehli_4381095.html',
        'info_dict': {
            'id': '7d204c9e-a2d3-11eb-9e4c-000d3a23d482',
            'ext': 'mp4',
            'title': 'Covid-19 : une situation catastrophique à New Dehli - Édition du mercredi 21 avril 2021',
            'thumbnail': r're:^https?://.*\.jpe?g$',
            'duration': 76,
            'timestamp': 1619028518,
            'upload_date': '20210421',
        },
        'params': {
            'skip_download': True,
        },
        'add_ie': [FranceTVIE.ie_key()],
    }, {
        'url': 'http://www.francetvinfo.fr/elections/europeennes/direct-europeennes-regardez-le-debat-entre-les-candidats-a-la-presidence-de-la-commission_600639.html',
        'only_matching': True,
    }, {
        'url': 'http://www.francetvinfo.fr/economie/entreprises/les-entreprises-familiales-le-secret-de-la-reussite_933271.html',
        'only_matching': True,
    }, {
        'url': 'http://france3-regions.francetvinfo.fr/bretagne/cotes-d-armor/thalassa-echappee-breizh-ce-venredi-dans-les-cotes-d-armor-954961.html',
        'only_matching': True,
    }, {
        # Dailymotion embed
        'url': 'http://www.francetvinfo.fr/politique/notre-dame-des-landes/video-sur-france-inter-cecile-duflot-denonce-le-regard-meprisant-de-patrick-cohen_1520091.html',
        'md5': 'ee7f1828f25a648addc90cb2687b1f12',
        'info_dict': {
            'id': 'x4iiko0',
            'ext': 'mp4',
            'title': 'NDDL, référendum, Brexit : Cécile Duflot répond à Patrick Cohen',
            'description': 'md5:fdcb582c370756293a65cdfbc6ecd90e',
            'timestamp': 1467011958,
            'uploader': 'France Inter',
            'uploader_id': 'x2q2ez',
            'upload_date': '20160627',
            'view_count': int,
            'tags': ['Politique', 'France Inter', '27 juin 2016', 'Linvité de 8h20', 'Cécile Duflot', 'Patrick Cohen'],
            'age_limit': 0,
            'duration': 640,
            'like_count': int,
            'thumbnail': r're:https://[^/?#]+/v/[^/?#]+/x1080',
        },
        'add_ie': ['Dailymotion'],
    }, {
        'url': 'http://france3-regions.francetvinfo.fr/limousin/emissions/jt-1213-limousin',
        'only_matching': True,
    }, {
        # "<figure id=" pattern (#28792)
        'url': 'https://www.francetvinfo.fr/culture/patrimoine/incendie-de-notre-dame-de-paris/notre-dame-de-paris-de-l-incendie-de-la-cathedrale-a-sa-reconstruction_4372291.html',
        'only_matching': True,
    }]

    def _real_extract(self, url):
        display_id = self._match_id(url)

        webpage = self._download_webpage(url, display_id)

        dailymotion_urls = tuple(DailymotionIE._extract_embed_urls(url, webpage))
        if dailymotion_urls:
            return self.playlist_result([
                self.url_result(dailymotion_url, DailymotionIE.ie_key())
                for dailymotion_url in dailymotion_urls])

        video_id = self._search_regex(
            (r'player\.load[^;]+src:\s*["\']([^"\']+)',
             r'id-video=([^@]+@[^"]+)',
             r'<a[^>]+href="(?:https?:)?//videos\.francetv\.fr/video/([^@]+@[^"]+)"',
             r'(?:data-id|<figure[^<]+\bid)=["\']([\da-f]{8}-[\da-f]{4}-[\da-f]{4}-[\da-f]{4}-[\da-f]{12})'),
            webpage, 'video id')

        return self._make_url_result(video_id, url=url)<|MERGE_RESOLUTION|>--- conflicted
+++ resolved
@@ -203,14 +203,11 @@
             'is_live': is_live,
             'formats': formats,
             'subtitles': subtitles,
-<<<<<<< HEAD
             'episode': subtitle if episode_number else None,
             'series': title if episode_number else None,
             'episode_number': int_or_none(episode_number),
             'season_number': int_or_none(season_number),
             '_format_sort_fields': ('res', 'tbr', 'proto'),  # prioritize m3u8 over dash
-=======
->>>>>>> a5abd7a0
         }
 
     def _real_extract(self, url):
@@ -239,7 +236,6 @@
         },
         'add_ie': [FranceTVIE.ie_key()],
     }, {
-<<<<<<< HEAD
         # geo-restricted
         'url': 'https://www.france.tv/enfants/six-huit-ans/foot2rue/saison-1/3066387-duel-au-vieux-port.html',
         'info_dict': {
@@ -277,8 +273,6 @@
         },
         'params': {'skip_download': 'livestream'},
     }, {
-=======
->>>>>>> a5abd7a0
         # france3
         'url': 'https://www.france.tv/france-3/des-chiffres-et-des-lettres/139063-emission-du-mardi-9-mai-2017.html',
         'only_matching': True,
