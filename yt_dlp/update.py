from __future__ import annotations

import atexit
import contextlib
import hashlib
import json
import os
import platform
import re
import subprocess
import sys
from dataclasses import dataclass
from zipimport import zipimporter

from .compat import functools  # isort: split
from .compat import compat_realpath, compat_shlex_quote
from .networking import Request
from .networking.exceptions import HTTPError, network_exceptions
from .utils import (
    NO_DEFAULT,
    Popen,
    deprecation_warning,
    format_field,
    remove_end,
    shell_quote,
    system_identifier,
    version_tuple,
)
from .version import (
    CHANNEL,
    ORIGIN,
    RELEASE_GIT_HEAD,
    UPDATE_HINT,
    VARIANT,
    __version__,
)

UPDATE_SOURCES = {
    'stable': 'Rajeshwaran2001/yt-dlp',
    'nightly': 'yt-dlp/yt-dlp-nightly-builds',
    'master': 'yt-dlp/yt-dlp-master-builds',
}
REPOSITORY = UPDATE_SOURCES['stable']
_INVERSE_UPDATE_SOURCES = {value: key for key, value in UPDATE_SOURCES.items()}

_VERSION_RE = re.compile(r'(\d+\.)*\d+')
_HASH_PATTERN = r'[\da-f]{40}'
_COMMIT_RE = re.compile(rf'Generated from: https://(?:[^/?#]+/){{3}}commit/(?P<hash>{_HASH_PATTERN})')

API_BASE_URL = 'https://api.github.com/repos'

# Backwards compatibility variables for the current channel
API_URL = f'{API_BASE_URL}/{REPOSITORY}/releases'


@functools.cache
def _get_variant_and_executable_path():
    """@returns (variant, executable_path)"""
    if getattr(sys, 'frozen', False):
        path = sys.executable
        if not hasattr(sys, '_MEIPASS'):
            return 'py2exe', path
        elif sys._MEIPASS == os.path.dirname(path):
            return f'{sys.platform}_dir', path
        elif sys.platform == 'darwin':
            machine = '_legacy' if version_tuple(platform.mac_ver()[0]) < (10, 15) else ''
        else:
            machine = f'_{platform.machine().lower()}'
            # Ref: https://en.wikipedia.org/wiki/Uname#Examples
            if machine[1:] in ('x86', 'x86_64', 'amd64', 'i386', 'i686'):
                machine = '_x86' if platform.architecture()[0][:2] == '32' else ''
        return f'{remove_end(sys.platform, "32")}{machine}_exe', path

    path = os.path.dirname(__file__)
    if isinstance(__loader__, zipimporter):
        return 'zip', os.path.join(path, '..')
    elif (os.path.basename(sys.argv[0]) in ('__main__.py', '-m')
          and os.path.exists(os.path.join(path, '../.git/HEAD'))):
        return 'source', path
    return 'unknown', path


def detect_variant():
    return VARIANT or _get_variant_and_executable_path()[0]


@functools.cache
def current_git_head():
    if detect_variant() != 'source':
        return
    with contextlib.suppress(Exception):
        stdout, _, _ = Popen.run(
            ['git', 'rev-parse', '--short', 'HEAD'],
            text=True, cwd=os.path.dirname(os.path.abspath(__file__)),
            stdout=subprocess.PIPE, stderr=subprocess.PIPE)
        if re.fullmatch('[0-9a-f]+', stdout.strip()):
            return stdout.strip()


_FILE_SUFFIXES = {
    'zip': '',
    'py2exe': '_min.exe',
    'win_exe': '.exe',
    'win_x86_exe': '_x86.exe',
    'darwin_exe': '_macos',
    'darwin_legacy_exe': '_macos_legacy',
    'linux_exe': '_linux',
    'linux_aarch64_exe': '_linux_aarch64',
    'linux_armv7l_exe': '_linux_armv7l',
}

_NON_UPDATEABLE_REASONS = {
    **{variant: None for variant in _FILE_SUFFIXES},  # Updatable
    **{variant: f'Auto-update is not supported for unpackaged {name} executable; Re-download the latest release'
       for variant, name in {'win32_dir': 'Windows', 'darwin_dir': 'MacOS', 'linux_dir': 'Linux'}.items()},
    'source': 'You cannot update when running from source code; Use git to pull the latest changes',
    'unknown': 'You installed yt with a package manager or setup.py; Use that to update',
    'other': 'You are using an unofficial build of yt; Build the executable again',
}


def is_non_updateable():
    if UPDATE_HINT:
        return UPDATE_HINT
    return _NON_UPDATEABLE_REASONS.get(
        detect_variant(), _NON_UPDATEABLE_REASONS['unknown' if VARIANT else 'other'])


def _get_binary_name():
    return format_field(_FILE_SUFFIXES, detect_variant(), template='yt-dlp%s', ignore=None, default=None)


def _get_system_deprecation():
    MIN_SUPPORTED, MIN_RECOMMENDED = (3, 8), (3, 8)

    if sys.version_info > MIN_RECOMMENDED:
        return None

    major, minor = sys.version_info[:2]
    if sys.version_info < MIN_SUPPORTED:
        msg = f'Python version {major}.{minor} is no longer supported'
    else:
        msg = (f'Support for Python version {major}.{minor} has been deprecated. '
               '\nYou may stop receiving updates on this version at any time')

    major, minor = MIN_RECOMMENDED
    return f'{msg}! Please update to Python {major}.{minor} or above'


def _sha256_file(path):
    h = hashlib.sha256()
    mv = memoryview(bytearray(128 * 1024))
    with open(os.path.realpath(path), 'rb', buffering=0) as f:
        for n in iter(lambda: f.readinto(mv), 0):
            h.update(mv[:n])
    return h.hexdigest()


def _make_label(origin, tag, version=None):
    if '/' in origin:
        channel = _INVERSE_UPDATE_SOURCES.get(origin, origin)
    else:
        channel = origin
    label = f'{channel}@{tag}'
    if version and version != tag:
        label += f' build {version}'
    if channel != origin:
        label += f' from {origin}'
    return label


@dataclass
class UpdateInfo:
    """
    Update target information

    Can be created by `query_update()` or manually.

    Attributes:
        tag                The release tag that will be updated to. If from query_update,
                        the value is after API resolution and update spec processing.
                        The only property that is required.
        version            The actual numeric version (if available) of the binary to be updated to,
                        after API resolution and update spec processing. (default: None)
        requested_version  Numeric version of the binary being requested (if available),
                        after API resolution only. (default: None)
        commit             Commit hash (if available) of the binary to be updated to,
                        after API resolution and update spec processing. (default: None)
                        This value will only match the RELEASE_GIT_HEAD of prerelease builds.
        binary_name        Filename of the binary to be updated to. (default: current binary name)
        checksum           Expected checksum (if available) of the binary to be
                        updated to. (default: None)
    """
    tag: str
    version: str | None = None
    requested_version: str | None = None
    commit: str | None = None

    binary_name: str | None = _get_binary_name()
    checksum: str | None = None

    _has_update = True


class Updater:
    # XXX: use class variables to simplify testing
    _channel = CHANNEL
    _origin = ORIGIN

    def __init__(self, ydl, target: str | None = None):
        self.ydl = ydl
        # For backwards compat, target needs to be treated as if it could be None
        self.requested_channel, sep, self.requested_tag = (target or self._channel).rpartition('@')
        # Check if requested_tag is actually the requested repo/channel
        if not sep and ('/' in self.requested_tag or self.requested_tag in UPDATE_SOURCES):
            self.requested_channel = self.requested_tag
            self.requested_tag: str = None  # type: ignore (we set it later)
        elif not self.requested_channel:
            # User did not specify a channel, so we are requesting the default channel
            self.requested_channel = self._channel.partition('@')[0]

        # --update should not be treated as an exact tag request even if CHANNEL has a @tag
        self._exact = bool(target) and target != self._channel
        if not self.requested_tag:
            # User did not specify a tag, so we request 'latest' and track that no exact tag was passed
            self.requested_tag = 'latest'
            self._exact = False

        if '/' in self.requested_channel:
            # requested_channel is actually a repository
            self.requested_repo = self.requested_channel
            if not self.requested_repo.startswith('yt-dlp/') and self.requested_repo != self._origin:
                self.ydl.report_warning(
                    f'You are switching to an {self.ydl._format_err("unofficial", "red")} executable '
                    f'from {self.ydl._format_err(self.requested_repo, self.ydl.Styles.EMPHASIS)}. '
                    f'Run {self.ydl._format_err("at your own risk", "light red")}')
                self._block_restart('Automatically restarting into custom builds is disabled for security reasons')
        else:
            # Check if requested_channel resolves to a known repository or else raise
            self.requested_repo = UPDATE_SOURCES.get(self.requested_channel)
            if not self.requested_repo:
                self._report_error(
                    f'Invalid update channel {self.requested_channel!r} requested. '
                    f'Valid channels are {", ".join(UPDATE_SOURCES)}', True)

        self._identifier = f'{detect_variant()} {system_identifier()}'

    @property
    def current_version(self):
        """Current version"""
        return __version__

<<<<<<< HEAD
    @property
    def current_commit(self):
        """Current commit hash"""
        return RELEASE_GIT_HEAD

    def _download_asset(self, name, tag=None):
        if not tag:
            tag = self.requested_tag

        path = 'latest/download' if tag == 'latest' else f'download/{tag}'
        url = f'https://github.com/{self.requested_repo}/releases/{path}/{name}'
        self.ydl.write_debug(f'Downloading {name} from {url}')
        return self.ydl.urlopen(url).read()

    def _call_api(self, tag):
        tag = f'tags/{tag}' if tag != 'latest' else tag
        url = f'{API_BASE_URL}/{self.requested_repo}/releases/{tag}'
=======
    @functools.cached_property
    def _tag(self):
        if self._version_compare(self.current_version, self.latest_version):
            return self.target_tag

        identifier = f'{detect_variant()} {self.target_channel} {system_identifier()}'
        for line in self._download('_update_spec', 'latest').decode().splitlines():
            if not line.startswith('lock '):
                continue
            _, tag, pattern = line.split(' ', 2)
            if re.match(pattern, identifier):
                if not self._exact:
                    return f'tags/{tag}'
                elif self.target_tag == 'latest' or not self._version_compare(
                        tag, self.target_tag[5:], channel=self.target_channel):
                    self._report_error(
                        f'yt cannot be updated above {tag} since you are on an older Python version', True)
                    return f'tags/{self.current_version}'
        return self.target_tag

    @cached_method
    def _get_version_info(self, tag):
        url = f'{API_BASE_URL}/{self._target_repo}/releases/{tag}'
>>>>>>> cdf0e164
        self.ydl.write_debug(f'Fetching release info: {url}')
        return json.loads(self.ydl.urlopen(Request(url, headers={
            'Accept': 'application/vnd.github+json',
            'User-Agent': 'yt',
            'X-GitHub-Api-Version': '2022-11-28',
        })).read().decode())

    def _get_version_info(self, tag: str) -> tuple[str | None, str | None]:
        if _VERSION_RE.fullmatch(tag):
            return tag, None

        api_info = self._call_api(tag)

        if tag == 'latest':
            requested_version = api_info['tag_name']
        else:
            match = re.search(rf'\s+(?P<version>{_VERSION_RE.pattern})$', api_info.get('name', ''))
            requested_version = match.group('version') if match else None

        if re.fullmatch(_HASH_PATTERN, api_info.get('target_commitish', '')):
            target_commitish = api_info['target_commitish']
        else:
            match = _COMMIT_RE.match(api_info.get('body', ''))
            target_commitish = match.group('hash') if match else None

        if not (requested_version or target_commitish):
            self._report_error('One of either version or commit hash must be available on the release', expected=True)

        return requested_version, target_commitish

    def _download_update_spec(self, source_tags):
        for tag in source_tags:
            try:
                return self._download_asset('_update_spec', tag=tag).decode()
            except network_exceptions as error:
                if isinstance(error, HTTPError) and error.status == 404:
                    continue
                self._report_network_error(f'fetch update spec: {error}')

        self._report_error(
            f'The requested tag {self.requested_tag} does not exist for {self.requested_repo}', True)
        return None

<<<<<<< HEAD
    def _process_update_spec(self, lockfile: str, resolved_tag: str):
        lines = lockfile.splitlines()
        is_version2 = any(line.startswith('lockV2 ') for line in lines)
=======
    @functools.cached_property
    def release_name(self):
        """The release filename"""
        return f'yt{_FILE_SUFFIXES[detect_variant()]}'
>>>>>>> cdf0e164

        for line in lines:
            if is_version2:
                if not line.startswith(f'lockV2 {self.requested_repo} '):
                    continue
                _, _, tag, pattern = line.split(' ', 3)
            else:
                if not line.startswith('lock '):
                    continue
                _, tag, pattern = line.split(' ', 2)

            if re.match(pattern, self._identifier):
                if _VERSION_RE.fullmatch(tag):
                    if not self._exact:
                        return tag
                    elif self._version_compare(tag, resolved_tag):
                        return resolved_tag
                elif tag != resolved_tag:
                    continue

                self._report_error(
                    f'yt-dlp cannot be updated to {resolved_tag} since you are on an older Python version', True)
                return None

        return resolved_tag

    def _version_compare(self, a: str, b: str):
        """
        Compare two version strings

        This function SHOULD NOT be called if self._exact == True
        """
        if _VERSION_RE.fullmatch(f'{a}.{b}'):
            return version_tuple(a) >= version_tuple(b)
        return a == b

    def query_update(self, *, _output=False) -> UpdateInfo | None:
        """Fetches and returns info about the available update"""
        if not self.requested_repo:
            self._report_error('No target repository could be determined from input')
            return None

        try:
            requested_version, target_commitish = self._get_version_info(self.requested_tag)
        except network_exceptions as e:
            self._report_network_error(f'obtain version info ({e})', delim='; Please try again later or')
            return None

        if self._exact and self._origin != self.requested_repo:
            has_update = True
        elif requested_version:
            if self._exact:
                has_update = self.current_version != requested_version
            else:
                has_update = not self._version_compare(self.current_version, requested_version)
        elif target_commitish:
            has_update = target_commitish != self.current_commit
        else:
            has_update = False

        resolved_tag = requested_version if self.requested_tag == 'latest' else self.requested_tag
        current_label = _make_label(self._origin, self._channel.partition("@")[2] or self.current_version, self.current_version)
        requested_label = _make_label(self.requested_repo, resolved_tag, requested_version)
        latest_or_requested = f'{"Latest" if self.requested_tag == "latest" else "Requested"} version: {requested_label}'
        if not has_update:
            if _output:
                self.ydl.to_screen(f'{latest_or_requested}\nyt-dlp is up to date ({current_label})')
            return None

        update_spec = self._download_update_spec(('latest', None) if requested_version else (None,))
        if not update_spec:
            return None
        # `result_` prefixed vars == post-_process_update_spec() values
        result_tag = self._process_update_spec(update_spec, resolved_tag)
        if not result_tag or result_tag == self.current_version:
            return None
        elif result_tag == resolved_tag:
            result_version = requested_version
        elif _VERSION_RE.fullmatch(result_tag):
            result_version = result_tag
        else:  # actual version being updated to is unknown
            result_version = None

        checksum = None
        # Non-updateable variants can get update_info but need to skip checksum
        if not is_non_updateable():
<<<<<<< HEAD
            try:
                hashes = self._download_asset('SHA2-256SUMS', result_tag)
            except network_exceptions as error:
                if not isinstance(error, HTTPError) or error.status != 404:
                    self._report_network_error(f'fetch checksums: {error}')
                    return None
                self.ydl.report_warning('No hash information found for the release, skipping verification')
            else:
                for ln in hashes.decode().splitlines():
                    if ln.endswith(_get_binary_name()):
                        checksum = ln.split()[0]
                        break
                if not checksum:
                    self.ydl.report_warning('The hash could not be found in the checksum file, skipping verification')

        if _output:
            update_label = _make_label(self.requested_repo, result_tag, result_version)
            self.ydl.to_screen(
                f'Current version: {current_label}\n{latest_or_requested}'
                + (f'\nUpgradable to: {update_label}' if update_label != requested_label else ''))

        return UpdateInfo(
            tag=result_tag,
            version=result_version,
            requested_version=requested_version,
            commit=target_commitish if result_tag == resolved_tag else None,
            checksum=checksum)

    def update(self, update_info=NO_DEFAULT):
=======
            self.ydl.to_screen(f'Current Build Hash: {_sha256_file(self.filename)}')

        if self.has_update:
            return True

        if self.target_tag == self._tag:
            self.ydl.to_screen(f'yt is up to date ({self._label(CHANNEL, self.current_version)})')
        elif not self._exact:
            self.ydl.report_warning('yt cannot be updated any further since you are on an older Python version')
        return False

    def update(self):
>>>>>>> cdf0e164
        """Update yt-dlp executable to the latest version"""
        if update_info is NO_DEFAULT:
            update_info = self.query_update(_output=True)
        if not update_info:
            return False

        err = is_non_updateable()
        if err:
            self._report_error(err, True)
            return False

        self.ydl.to_screen(f'Current Build Hash: {_sha256_file(self.filename)}')

        update_label = _make_label(self.requested_repo, update_info.tag, update_info.version)
        self.ydl.to_screen(f'Updating to {update_label} ...')

        directory = os.path.dirname(self.filename)
        if not os.access(self.filename, os.W_OK):
            return self._report_permission_error(self.filename)
        elif not os.access(directory, os.W_OK):
            return self._report_permission_error(directory)

        new_filename, old_filename = f'{self.filename}.new', f'{self.filename}.old'
        if detect_variant() == 'zip':  # Can be replaced in-place
            new_filename, old_filename = self.filename, None

        try:
            if os.path.exists(old_filename or ''):
                os.remove(old_filename)
        except OSError:
            return self._report_error('Unable to remove the old version')

        try:
            newcontent = self._download_asset(update_info.binary_name, update_info.tag)
        except network_exceptions as e:
            if isinstance(e, HTTPError) and e.status == 404:
                return self._report_error(
                    f'The requested tag {self.requested_repo}@{update_info.tag} does not exist', True)
            return self._report_network_error(f'fetch updates: {e}', tag=update_info.tag)

        if not update_info.checksum:
            self._block_restart('Automatically restarting into unverified builds is disabled for security reasons')
        elif hashlib.sha256(newcontent).hexdigest() != update_info.checksum:
            return self._report_network_error('verify the new executable', tag=update_info.tag)

        try:
            with open(new_filename, 'wb') as outf:
                outf.write(newcontent)
        except OSError:
            return self._report_permission_error(new_filename)

        if old_filename:
            mask = os.stat(self.filename).st_mode
            try:
                os.rename(self.filename, old_filename)
            except OSError:
                return self._report_error('Unable to move current version')

            try:
                os.rename(new_filename, self.filename)
            except OSError:
                self._report_error('Unable to overwrite current version')
                return os.rename(old_filename, self.filename)

        variant = detect_variant()
        if variant.startswith('win') or variant == 'py2exe':
            atexit.register(Popen, f'ping 127.0.0.1 -n 5 -w 1000 & del /F "{old_filename}"',
                            shell=True, stdout=subprocess.DEVNULL, stderr=subprocess.DEVNULL)
        elif old_filename:
            try:
                os.remove(old_filename)
            except OSError:
                self._report_error('Unable to remove the old version')

            try:
                os.chmod(self.filename, mask)
            except OSError:
                return self._report_error(
                    f'Unable to set permissions. Run: sudo chmod a+rx {compat_shlex_quote(self.filename)}')

<<<<<<< HEAD
        self.ydl.to_screen(f'Updated yt-dlp to {update_label}')
=======
        self.ydl.to_screen(f'Updated yt to {self._label(self.target_channel, self.new_version)}')
>>>>>>> cdf0e164
        return True

    @functools.cached_property
    def filename(self):
        """Filename of the executable"""
        return compat_realpath(_get_variant_and_executable_path()[1])

    @functools.cached_property
    def cmd(self):
        """The command-line to run the executable, if known"""
        # There is no sys.orig_argv in py < 3.10. Also, it can be [] when frozen
        if getattr(sys, 'orig_argv', None):
            return sys.orig_argv
        elif getattr(sys, 'frozen', False):
            return sys.argv

    def restart(self):
        """Restart the executable"""
        assert self.cmd, 'Must be frozen or Py >= 3.10'
        self.ydl.write_debug(f'Restarting: {shell_quote(self.cmd)}')
        _, _, returncode = Popen.run(self.cmd)
        return returncode

    def _block_restart(self, msg):
        def wrapper():
            self._report_error(f'{msg}. Restart yt to use the updated version', expected=True)
            return self.ydl._download_retcode
        self.restart = wrapper

    def _report_error(self, msg, expected=False):
        self.ydl.report_error(msg, tb=False if expected else None)
        self.ydl._download_retcode = 100

    def _report_permission_error(self, file):
        self._report_error(f'Unable to write to {file}; try running as administrator', True)

    def _report_network_error(self, action, delim=';', tag=None):
        if not tag:
            tag = self.requested_tag
        self._report_error(
            f'Unable to {action}{delim} visit  https://github.com/{self.requested_repo}/releases/'
            + tag if tag == "latest" else f"tag/{tag}", True)

    # XXX: Everything below this line in this class is deprecated / for compat only
    @property
    def _target_tag(self):
        """Deprecated; requested tag with 'tags/' prepended when necessary for API calls"""
        return f'tags/{self.requested_tag}' if self.requested_tag != 'latest' else self.requested_tag

    def _check_update(self):
        """Deprecated; report whether there is an update available"""
        return bool(self.query_update(_output=True))

    def __getattr__(self, attribute: str):
        """Compat getter function for deprecated attributes"""
        deprecated_props_map = {
            'check_update': '_check_update',
            'target_tag': '_target_tag',
            'target_channel': 'requested_channel',
        }
        update_info_props_map = {
            'has_update': '_has_update',
            'new_version': 'version',
            'latest_version': 'requested_version',
            'release_name': 'binary_name',
            'release_hash': 'checksum',
        }

        if attribute not in deprecated_props_map and attribute not in update_info_props_map:
            raise AttributeError(f'{type(self).__name__!r} object has no attribute {attribute!r}')

        msg = f'{type(self).__name__}.{attribute} is deprecated and will be removed in a future version'
        if attribute in deprecated_props_map:
            source_name = deprecated_props_map[attribute]
            if not source_name.startswith('_'):
                msg += f'. Please use {source_name!r} instead'
            source = self
            mapping = deprecated_props_map

        else:  # attribute in update_info_props_map
            msg += '. Please call query_update() instead'
            source = self.query_update()
            if source is None:
                source = UpdateInfo('', None, None, None)
                source._has_update = False
            mapping = update_info_props_map

        deprecation_warning(msg)
        for target_name, source_name in mapping.items():
            value = getattr(source, source_name)
            setattr(self, target_name, value)

        return getattr(self, attribute)


def run_update(ydl):
    """Update the program file with the latest version from the repository
    @returns    Whether there was a successful update (No update = False)
    """
    return Updater(ydl).update()


__all__ = ['Updater']<|MERGE_RESOLUTION|>--- conflicted
+++ resolved
@@ -38,7 +38,6 @@
 UPDATE_SOURCES = {
     'stable': 'Rajeshwaran2001/yt-dlp',
     'nightly': 'yt-dlp/yt-dlp-nightly-builds',
-    'master': 'yt-dlp/yt-dlp-master-builds',
 }
 REPOSITORY = UPDATE_SOURCES['stable']
 _INVERSE_UPDATE_SOURCES = {value: key for key, value in UPDATE_SOURCES.items()}
@@ -250,25 +249,6 @@
         """Current version"""
         return __version__
 
-<<<<<<< HEAD
-    @property
-    def current_commit(self):
-        """Current commit hash"""
-        return RELEASE_GIT_HEAD
-
-    def _download_asset(self, name, tag=None):
-        if not tag:
-            tag = self.requested_tag
-
-        path = 'latest/download' if tag == 'latest' else f'download/{tag}'
-        url = f'https://github.com/{self.requested_repo}/releases/{path}/{name}'
-        self.ydl.write_debug(f'Downloading {name} from {url}')
-        return self.ydl.urlopen(url).read()
-
-    def _call_api(self, tag):
-        tag = f'tags/{tag}' if tag != 'latest' else tag
-        url = f'{API_BASE_URL}/{self.requested_repo}/releases/{tag}'
-=======
     @functools.cached_property
     def _tag(self):
         if self._version_compare(self.current_version, self.latest_version):
@@ -292,7 +272,6 @@
     @cached_method
     def _get_version_info(self, tag):
         url = f'{API_BASE_URL}/{self._target_repo}/releases/{tag}'
->>>>>>> cdf0e164
         self.ydl.write_debug(f'Fetching release info: {url}')
         return json.loads(self.ydl.urlopen(Request(url, headers={
             'Accept': 'application/vnd.github+json',
@@ -336,16 +315,10 @@
             f'The requested tag {self.requested_tag} does not exist for {self.requested_repo}', True)
         return None
 
-<<<<<<< HEAD
-    def _process_update_spec(self, lockfile: str, resolved_tag: str):
-        lines = lockfile.splitlines()
-        is_version2 = any(line.startswith('lockV2 ') for line in lines)
-=======
     @functools.cached_property
     def release_name(self):
         """The release filename"""
         return f'yt{_FILE_SUFFIXES[detect_variant()]}'
->>>>>>> cdf0e164
 
         for line in lines:
             if is_version2:
@@ -432,37 +405,6 @@
         checksum = None
         # Non-updateable variants can get update_info but need to skip checksum
         if not is_non_updateable():
-<<<<<<< HEAD
-            try:
-                hashes = self._download_asset('SHA2-256SUMS', result_tag)
-            except network_exceptions as error:
-                if not isinstance(error, HTTPError) or error.status != 404:
-                    self._report_network_error(f'fetch checksums: {error}')
-                    return None
-                self.ydl.report_warning('No hash information found for the release, skipping verification')
-            else:
-                for ln in hashes.decode().splitlines():
-                    if ln.endswith(_get_binary_name()):
-                        checksum = ln.split()[0]
-                        break
-                if not checksum:
-                    self.ydl.report_warning('The hash could not be found in the checksum file, skipping verification')
-
-        if _output:
-            update_label = _make_label(self.requested_repo, result_tag, result_version)
-            self.ydl.to_screen(
-                f'Current version: {current_label}\n{latest_or_requested}'
-                + (f'\nUpgradable to: {update_label}' if update_label != requested_label else ''))
-
-        return UpdateInfo(
-            tag=result_tag,
-            version=result_version,
-            requested_version=requested_version,
-            commit=target_commitish if result_tag == resolved_tag else None,
-            checksum=checksum)
-
-    def update(self, update_info=NO_DEFAULT):
-=======
             self.ydl.to_screen(f'Current Build Hash: {_sha256_file(self.filename)}')
 
         if self.has_update:
@@ -475,7 +417,6 @@
         return False
 
     def update(self):
->>>>>>> cdf0e164
         """Update yt-dlp executable to the latest version"""
         if update_info is NO_DEFAULT:
             update_info = self.query_update(_output=True)
@@ -556,11 +497,7 @@
                 return self._report_error(
                     f'Unable to set permissions. Run: sudo chmod a+rx {compat_shlex_quote(self.filename)}')
 
-<<<<<<< HEAD
-        self.ydl.to_screen(f'Updated yt-dlp to {update_label}')
-=======
         self.ydl.to_screen(f'Updated yt to {self._label(self.target_channel, self.new_version)}')
->>>>>>> cdf0e164
         return True
 
     @functools.cached_property
