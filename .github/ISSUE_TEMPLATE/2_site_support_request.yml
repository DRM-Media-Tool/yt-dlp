name: Site support request
description: Request support for a new site
labels: [triage, site-request]
body:
  - type: checkboxes
    attributes:
      label: DO NOT REMOVE OR SKIP THE ISSUE TEMPLATE
      description: Fill all fields even if you think it is irrelevant for the issue
      options:
        - label: I understand that I will be **blocked** if I *intentionally* remove or skip any mandatory\* field
          required: true
  - type: checkboxes
    id: checklist
    attributes:
      label: Checklist
      description: |
        Carefully read and work through this check list in order to prevent the most common mistakes and misuse of yt-dlp:
      options:
        - label: I'm reporting a new site support request
          required: true
<<<<<<< HEAD
        - label: I've verified that I have **updated yt-dlp to nightly or master** ([update instructions](https://github.com/yt-dlp/yt-dlp#update-channels))
=======
        - label: I've verified that I'm running yt-dlp version **2023.11.03** ([update instructions](https://github.com/yt-dlp/yt-dlp#update)) or later (specify commit)
>>>>>>> cdf0e164
          required: true
        - label: I've checked that all provided URLs are playable in a browser with the same IP and same login details
          required: true
        - label: I've checked that none of provided URLs [violate any copyrights](https://github.com/yt-dlp/yt-dlp/blob/master/CONTRIBUTING.md#is-the-website-primarily-used-for-piracy) or contain any [DRM](https://en.wikipedia.org/wiki/Digital_rights_management) to the best of my knowledge
          required: true
        - label: I've searched [known issues](https://github.com/yt-dlp/yt-dlp/issues/3766) and the [bugtracker](https://github.com/yt-dlp/yt-dlp/issues?q=) for similar issues **including closed ones**. DO NOT post duplicates
          required: true
        - label: I've read the [guidelines for opening an issue](https://github.com/yt-dlp/yt-dlp/blob/master/CONTRIBUTING.md#opening-an-issue)
          required: true
        - label: I've read about [sharing account credentials](https://github.com/yt-dlp/yt-dlp/blob/master/CONTRIBUTING.md#are-you-willing-to-share-account-details-if-needed) and am willing to share it if required
  - type: input
    id: region
    attributes:
      label: Region
      description: Enter the country/region that the site is accessible from
      placeholder: India
  - type: textarea
    id: example-urls
    attributes:
      label: Example URLs
      description: |
        Provide all kinds of example URLs for which support should be added
      placeholder: |
        - Single video: https://www.youtube.com/watch?v=BaW_jenozKc
        - Single video: https://youtu.be/BaW_jenozKc
        - Playlist: https://www.youtube.com/playlist?list=PL4lCao7KL_QFVb7Iudeipvc2BCavECqzc
    validations:
      required: true
  - type: textarea
    id: description
    attributes:
      label: Provide a description that is worded well enough to be understood
      description: See [is-the-description-of-the-issue-itself-sufficient](https://github.com/yt-dlp/yt-dlp/blob/master/CONTRIBUTING.md#is-the-description-of-the-issue-itself-sufficient)
      placeholder: Provide any additional information, any suggested solutions, and as much context and examples as possible
    validations:
      required: true
  - type: checkboxes
    id: verbose
    attributes:
      label: Provide verbose output that clearly demonstrates the problem
      options:
        - label: Run **your** yt-dlp command with **-vU** flag added (`yt-dlp -vU <your command line>`)
          required: true
        - label: "If using API, add `'verbose': True` to `YoutubeDL` params instead"
          required: false
        - label: Copy the WHOLE output (starting with `[debug] Command-line config`) and insert it below
          required: true
  - type: textarea
    id: log
    attributes:
      label: Complete Verbose Output
      description: |
        It should start like this:
      placeholder: |
        [debug] Command-line config: ['-vU', 'https://www.youtube.com/watch?v=BaW_jenozKc']
        [debug] Encodings: locale cp65001, fs utf-8, pref cp65001, out utf-8, error utf-8, screen utf-8
<<<<<<< HEAD
        [debug] yt-dlp version nightly@... from yt-dlp/yt-dlp [b634ba742] (win_exe)
=======
        [debug] yt-dlp version 2023.11.03 [9d339c4] (win32_exe)
>>>>>>> cdf0e164
        [debug] Python 3.8.10 (CPython 64bit) - Windows-10-10.0.22000-SP0
        [debug] exe versions: ffmpeg N-106550-g072101bd52-20220410 (fdk,setts), ffprobe N-106624-g391ce570c8-20220415, phantomjs 2.1.1
        [debug] Optional libraries: Cryptodome-3.15.0, brotli-1.0.9, certifi-2022.06.15, mutagen-1.45.1, sqlite3-2.6.0, websockets-10.3
        [debug] Proxy map: {}
<<<<<<< HEAD
        [debug] Request Handlers: urllib, requests
        [debug] Loaded 1893 extractors
        [debug] Fetching release info: https://api.github.com/repos/yt-dlp/yt-dlp-nightly-builds/releases/latest
        yt-dlp is up to date (nightly@... from yt-dlp/yt-dlp-nightly-builds)
        [youtube] Extracting URL: https://www.youtube.com/watch?v=BaW_jenozKc
=======
        [debug] Fetching release info: https://api.github.com/repos/yt-dlp/yt-dlp/releases/latest
        Latest version: 2023.11.03, Current version: 2023.11.03
        yt-dlp is up to date (2023.11.03)
>>>>>>> cdf0e164
        <more lines>
      render: shell
    validations:
      required: true<|MERGE_RESOLUTION|>--- conflicted
+++ resolved
@@ -18,11 +18,7 @@
       options:
         - label: I'm reporting a new site support request
           required: true
-<<<<<<< HEAD
-        - label: I've verified that I have **updated yt-dlp to nightly or master** ([update instructions](https://github.com/yt-dlp/yt-dlp#update-channels))
-=======
         - label: I've verified that I'm running yt-dlp version **2023.11.03** ([update instructions](https://github.com/yt-dlp/yt-dlp#update)) or later (specify commit)
->>>>>>> cdf0e164
           required: true
         - label: I've checked that all provided URLs are playable in a browser with the same IP and same login details
           required: true
@@ -77,28 +73,19 @@
       description: |
         It should start like this:
       placeholder: |
-        [debug] Command-line config: ['-vU', 'https://www.youtube.com/watch?v=BaW_jenozKc']
+        [debug] Command-line config: ['-vU', 'test:youtube']
+        [debug] Portable config "yt-dlp.conf": ['-i']
         [debug] Encodings: locale cp65001, fs utf-8, pref cp65001, out utf-8, error utf-8, screen utf-8
-<<<<<<< HEAD
-        [debug] yt-dlp version nightly@... from yt-dlp/yt-dlp [b634ba742] (win_exe)
-=======
         [debug] yt-dlp version 2023.11.03 [9d339c4] (win32_exe)
->>>>>>> cdf0e164
         [debug] Python 3.8.10 (CPython 64bit) - Windows-10-10.0.22000-SP0
+        [debug] Checking exe version: ffmpeg -bsfs
+        [debug] Checking exe version: ffprobe -bsfs
         [debug] exe versions: ffmpeg N-106550-g072101bd52-20220410 (fdk,setts), ffprobe N-106624-g391ce570c8-20220415, phantomjs 2.1.1
         [debug] Optional libraries: Cryptodome-3.15.0, brotli-1.0.9, certifi-2022.06.15, mutagen-1.45.1, sqlite3-2.6.0, websockets-10.3
         [debug] Proxy map: {}
-<<<<<<< HEAD
-        [debug] Request Handlers: urllib, requests
-        [debug] Loaded 1893 extractors
-        [debug] Fetching release info: https://api.github.com/repos/yt-dlp/yt-dlp-nightly-builds/releases/latest
-        yt-dlp is up to date (nightly@... from yt-dlp/yt-dlp-nightly-builds)
-        [youtube] Extracting URL: https://www.youtube.com/watch?v=BaW_jenozKc
-=======
         [debug] Fetching release info: https://api.github.com/repos/yt-dlp/yt-dlp/releases/latest
         Latest version: 2023.11.03, Current version: 2023.11.03
         yt-dlp is up to date (2023.11.03)
->>>>>>> cdf0e164
         <more lines>
       render: shell
     validations:
