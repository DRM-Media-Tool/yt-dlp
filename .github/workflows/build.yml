name: Build Artifacts
on:
  workflow_call:
    inputs:
      version:
        required: true
        type: string
      channel:
        required: false
        default: stable
        type: string
      unix:
        default: true
        type: boolean
      linux_arm:
        default: false
        type: boolean
      macos:
        default: true
        type: boolean
      macos_legacy:
        default: true
        type: boolean
      windows:
        default: true
        type: boolean
      windows32:
        default: true
        type: boolean
      meta_files:
        default: true
        type: boolean
      origin:
        required: false
        default: ''
        type: string
    secrets:
      GPG_SIGNING_KEY:
        required: false

  workflow_dispatch:
    inputs:
      version:
        description: |
          VERSION: yyyy.mm.dd[.rev] or rev
        required: true
        type: string
      channel:
        description: |
          SOURCE of this build's updates: stable/nightly/master/<repo>
        required: true
        default: stable
        type: string
      unix:
        description: yt-dlp, yt-dlp.tar.gz, yt-dlp_linux, yt-dlp_linux.zip
        default: true
        type: boolean
      linux_arm:
        description: yt-dlp_linux_aarch64, yt-dlp_linux_armv7l
        default: false
        type: boolean
      macos:
        description: yt-dlp_macos, yt-dlp_macos.zip
        default: true
        type: boolean
      macos_legacy:
        description: yt-dlp_macos_legacy
        default: true
        type: boolean
      windows:
        description: yt-dlp.exe, yt-dlp_min.exe, yt-dlp_win.zip
        default: true
        type: boolean
      windows32:
        description: yt-dlp_x86.exe
        default: true
        type: boolean
      meta_files:
        description: SHA2-256SUMS, SHA2-512SUMS, _update_spec
        default: true
        type: boolean
      origin:
        description: Origin
        required: false
        default: 'current repo'
        type: choice
        options:
        - 'current repo'

permissions:
  contents: read

jobs:
  process:
    runs-on: ubuntu-latest
    outputs:
      origin: ${{ steps.process_origin.outputs.origin }}
    steps:
      - name: Process origin
        id: process_origin
        run: |
          echo "origin=${{ inputs.origin == 'current repo' && github.repository || inputs.origin }}" | tee "$GITHUB_OUTPUT"

  unix:
    needs: process
    if: inputs.unix
    runs-on: ubuntu-latest
    steps:
      - uses: actions/checkout@v4
      - uses: actions/setup-python@v5
        with:
          python-version: "3.10"
      - uses: conda-incubator/setup-miniconda@v3
        with:
          miniforge-variant: Mambaforge
          use-mamba: true
          channels: conda-forge
          auto-update-conda: true
          activate-environment: ""
          auto-activate-base: false
      - name: Install Requirements
        run: |
          sudo apt -y install zip pandoc man sed
          cat > ./requirements.txt << EOF
          python=3.10.*
          brotli-python
          EOF
          python devscripts/install_deps.py --print \
            --exclude brotli --exclude brotlicffi \
            --include secretstorage --include pyinstaller >> ./requirements.txt
          mamba create -n build --file ./requirements.txt

      - name: Prepare
        run: |
          python devscripts/update-version.py -c "${{ inputs.channel }}" -r "${{ needs.process.outputs.origin }}" "${{ inputs.version }}"
          python devscripts/make_lazy_extractors.py
      - name: Build Unix platform-independent binary
        run: |
          make all tar
      - name: Build Unix standalone binary
        shell: bash -l {0}
        run: |
          unset LD_LIBRARY_PATH  # Harmful; set by setup-python
          conda activate build
<<<<<<< HEAD
          python pyinst.py --onedir
          (cd ./dist/yt_linux && zip -r ../yt_linux.zip .)
          python pyinst.py
          mv ./dist/yt_linux ./yt_linux
          mv ./dist/yt_linux.zip ./yt_linux.zip
=======
          python -m bundle.pyinstaller --onedir
          (cd ./dist/yt-dlp_linux && zip -r ../yt-dlp_linux.zip .)
          python -m bundle.pyinstaller
          mv ./dist/yt-dlp_linux ./yt-dlp_linux
          mv ./dist/yt-dlp_linux.zip ./yt-dlp_linux.zip
>>>>>>> cd0443fb

      - name: Verify --update-to
        if: vars.UPDATE_TO_VERIFICATION
        run: |
          binaries=("yt-dlp" "yt-dlp_linux")
          for binary in "${binaries[@]}"; do
            chmod +x ./${binary}
            cp ./${binary} ./${binary}_downgraded
            version="$(./${binary} --version)"
            ./${binary}_downgraded -v --update-to yt-dlp/yt-dlp@2023.03.04
            downgraded_version="$(./${binary}_downgraded --version)"
            [[ "$version" != "$downgraded_version" ]]
          done

      - name: Upload artifacts
        uses: actions/upload-artifact@v4
        with:
          name: build-${{ github.job }}
          path: |
<<<<<<< HEAD
            yt
            yt.tar.gz
            yt_linux
            yt_linux.zip
=======
            yt-dlp
            yt-dlp.tar.gz
            yt-dlp_linux
            yt-dlp_linux.zip
          compression-level: 0
>>>>>>> cd0443fb

  linux_arm:
    needs: process
    if: inputs.linux_arm
    permissions:
      contents: read
      packages: write # for creating cache
    runs-on: ubuntu-latest
    strategy:
      matrix:
        architecture:
          - armv7
          - aarch64

    steps:
      - uses: actions/checkout@v4
        with:
          path: ./repo
      - name: Virtualized Install, Prepare & Build
        uses: yt-dlp/run-on-arch-action@v2
        with:
          # Ref: https://github.com/uraimo/run-on-arch-action/issues/55
          env: |
            GITHUB_WORKFLOW: build
          githubToken: ${{ github.token }} # To cache image
          arch: ${{ matrix.architecture }}
          distro: ubuntu18.04 # Standalone executable should be built on minimum supported OS
          dockerRunArgs: --volume "${PWD}/repo:/repo"
          install: | # Installing Python 3.10 from the Deadsnakes repo raises errors
            apt update
            apt -y install zlib1g-dev libffi-dev python3.8 python3.8-dev python3.8-distutils python3-pip
            python3.8 -m pip install -U pip setuptools wheel
            # Cannot access any files from the repo directory at this stage
            python3.8 -m pip install -U Pyinstaller mutagen pycryptodomex websockets brotli certifi secretstorage cffi

          run: |
            cd repo
            python3.8 devscripts/install_deps.py -o --include build
            python3.8 devscripts/install_deps.py --include pyinstaller --include secretstorage  # Cached version may be out of date
            python3.8 devscripts/update-version.py -c "${{ inputs.channel }}" -r "${{ needs.process.outputs.origin }}" "${{ inputs.version }}"
            python3.8 devscripts/make_lazy_extractors.py
            python3.8 -m bundle.pyinstaller

            if ${{ vars.UPDATE_TO_VERIFICATION && 'true' || 'false' }}; then
              arch="${{ (matrix.architecture == 'armv7' && 'armv7l') || matrix.architecture }}"
              chmod +x ./dist/yt-dlp_linux_${arch}
              cp ./dist/yt-dlp_linux_${arch} ./dist/yt_linux_${arch}_downgraded
              version="$(./dist/yt_linux_${arch} --version)"
              ./dist/yt_linux_${arch}_downgraded -v --update-to yt-dlp/yt-dlp@2023.03.04
              downgraded_version="$(./dist/yt_linux_${arch}_downgraded --version)"
              [[ "$version" != "$downgraded_version" ]]
            fi

      - name: Upload artifacts
        uses: actions/upload-artifact@v4
        with:
          name: build-linux_${{ matrix.architecture }}
          path: | # run-on-arch-action designates armv7l as armv7
<<<<<<< HEAD
            repo/dist/yt_linux_${{ (matrix.architecture == 'armv7' && 'armv7l') || matrix.architecture }}
=======
            repo/dist/yt-dlp_linux_${{ (matrix.architecture == 'armv7' && 'armv7l') || matrix.architecture }}
          compression-level: 0
>>>>>>> cd0443fb

  macos:
    needs: process
    if: inputs.macos
    runs-on: macos-11

    steps:
      - uses: actions/checkout@v4
      # NB: Building universal2 does not work with python from actions/setup-python
      - name: Install Requirements
        run: |
          brew install coreutils
          python3 devscripts/install_deps.py --user -o --include build
          python3 devscripts/install_deps.py --print --include pyinstaller > requirements.txt
          # We need to ignore wheels otherwise we break universal2 builds
          python3 -m pip install -U --user --no-binary :all: -r requirements.txt

      - name: Prepare
        run: |
          python3 devscripts/update-version.py -c "${{ inputs.channel }}" -r "${{ needs.process.outputs.origin }}" "${{ inputs.version }}"
          python3 devscripts/make_lazy_extractors.py
      - name: Build
        run: |
<<<<<<< HEAD
          python3 pyinst.py --target-architecture universal2 --onedir
          (cd ./dist/yt_macos && zip -r ../yt_macos.zip .)
          python3 pyinst.py --target-architecture universal2
=======
          python3 -m bundle.pyinstaller --target-architecture universal2 --onedir
          (cd ./dist/yt-dlp_macos && zip -r ../yt-dlp_macos.zip .)
          python3 -m bundle.pyinstaller --target-architecture universal2
>>>>>>> cd0443fb

      - name: Verify --update-to
        if: vars.UPDATE_TO_VERIFICATION
        run: |
          chmod +x ./dist/yt-dlp_macos
          cp ./dist/yt-dlp_macos ./dist/yt_macos
          version="$(./dist/yt_macos --version)"
          ./dist/yt-dlp -v --update-to yt-dlp/yt-dlp@2023.03.04
          downgraded_version="$(./dist/yt_macos --version)"
          [[ "$version" != "$downgraded_version" ]]

      - name: Upload artifacts
        uses: actions/upload-artifact@v4
        with:
          name: build-${{ github.job }}
          path: |
<<<<<<< HEAD
            dist/yt_macos
            dist/yt_macos.zip
=======
            dist/yt-dlp_macos
            dist/yt-dlp_macos.zip
          compression-level: 0
>>>>>>> cd0443fb

  macos_legacy:
    needs: process
    if: inputs.macos_legacy
    runs-on: macos-latest

    steps:
      - uses: actions/checkout@v4
      - name: Install Python
        # We need the official Python, because the GA ones only support newer macOS versions
        env:
          PYTHON_VERSION: 3.10.5
          MACOSX_DEPLOYMENT_TARGET: 10.9 # Used up by the Python build tools
        run: |
          # Hack to get the latest patch version. Uncomment if needed
          #brew install python@3.10
          #export PYTHON_VERSION=$( $(brew --prefix)/opt/python@3.10/bin/python3 --version | cut -d ' ' -f 2 )
          curl https://www.python.org/ftp/python/${PYTHON_VERSION}/python-${PYTHON_VERSION}-macos11.pkg -o "python.pkg"
          sudo installer -pkg python.pkg -target /
          python3 --version
      - name: Install Requirements
        run: |
          brew install coreutils
          python3 devscripts/install_deps.py --user -o --include build
          python3 devscripts/install_deps.py --user --include pyinstaller

      - name: Prepare
        run: |
          python3 devscripts/update-version.py -c "${{ inputs.channel }}" -r "${{ needs.process.outputs.origin }}" "${{ inputs.version }}"
          python3 devscripts/make_lazy_extractors.py
      - name: Build
        run: |
<<<<<<< HEAD
          python3 pyinst.py
          mv dist/yt_macos dist/yt_macos_legacy
=======
          python3 -m bundle.pyinstaller
          mv dist/yt-dlp_macos dist/yt-dlp_macos_legacy
>>>>>>> cd0443fb

      - name: Verify --update-to
        if: vars.UPDATE_TO_VERIFICATION
        run: |
          chmod +x ./dist/yt_macos_legacy
          cp ./dist/yt-dlp_macos_legacy ./dist/yt-dlp_macos_legacy_downgraded
          version="$(./dist/yt-dlp_macos_legacy --version)"
          ./dist/yt-dlp_macos_legacy_downgraded -v --update-to yt-dlp/yt-dlp@2023.03.04
          downgraded_version="$(./dist/yt-dlp_macos_legacy_downgraded --version)"
          [[ "$version" != "$downgraded_version" ]]

      - name: Upload artifacts
        uses: actions/upload-artifact@v4
        with:
          name: build-${{ github.job }}
          path: |
<<<<<<< HEAD
            dist/yt_macos_legacy
=======
            dist/yt-dlp_macos_legacy
          compression-level: 0
>>>>>>> cd0443fb

  windows:
    needs: process
    if: inputs.windows
    runs-on: windows-latest

    steps:
      - uses: actions/checkout@v4
      - uses: actions/setup-python@v5
        with: # 3.8 is used for Win7 support
          python-version: "3.8"
      - name: Install Requirements
        run: | # Custom pyinstaller built with https://github.com/yt-dlp/pyinstaller-builds
          python devscripts/install_deps.py -o --include build
          python devscripts/install_deps.py --include py2exe
          python -m pip install -U "https://yt-dlp.github.io/Pyinstaller-Builds/x86_64/pyinstaller-5.8.0-py3-none-any.whl"

      - name: Prepare
        run: |
          python devscripts/update-version.py -c "${{ inputs.channel }}" -r "${{ needs.process.outputs.origin }}" "${{ inputs.version }}"
          python devscripts/make_lazy_extractors.py
      - name: Build
        run: |
<<<<<<< HEAD
          python setup.py py2exe
          Move-Item ./dist/yt-dlp.exe ./dist/yt_min.exe
          python pyinst.py
          python pyinst.py --onedir
          Compress-Archive -Path ./dist/yt/* -DestinationPath ./dist/yt_win.zip
=======
          python -m bundle.py2exe
          Move-Item ./dist/yt-dlp.exe ./dist/yt-dlp_min.exe
          python -m bundle.pyinstaller
          python -m bundle.pyinstaller --onedir
          Compress-Archive -Path ./dist/yt-dlp/* -DestinationPath ./dist/yt-dlp_win.zip
>>>>>>> cd0443fb

      - name: Verify --update-to
        if: vars.UPDATE_TO_VERIFICATION
        run: |
          foreach ($name in @("yt-dlp","yt-dlp_min")) {
            Copy-Item "./dist/${name}.exe" "./dist/${name}_downgraded.exe"
            $version = & "./dist/${name}.exe" --version
            & "./dist/${name}_downgraded.exe" -v --update-to yt-dlp/yt-dlp@2023.03.04
            $downgraded_version = & "./dist/${name}_downgraded.exe" --version
            if ($version -eq $downgraded_version) {
              exit 1
            }
          }

      - name: Upload artifacts
        uses: actions/upload-artifact@v4
        with:
          name: build-${{ github.job }}
          path: |
<<<<<<< HEAD
            dist/yt.exe
            dist/yt_min.exe
            dist/yt_win.zip

=======
            dist/yt-dlp.exe
            dist/yt-dlp_min.exe
            dist/yt-dlp_win.zip
          compression-level: 0
>>>>>>> cd0443fb

  windows32:
    needs: process
    if: inputs.windows32
    runs-on: windows-latest

    steps:
      - uses: actions/checkout@v4
      - uses: actions/setup-python@v5
        with:
          python-version: "3.8"
          architecture: "x86"
      - name: Install Requirements
        run: |
          python devscripts/install_deps.py -o --include build
          python devscripts/install_deps.py
          python -m pip install -U "https://yt-dlp.github.io/Pyinstaller-Builds/i686/pyinstaller-5.8.0-py3-none-any.whl"

      - name: Prepare
        run: |
          python devscripts/update-version.py -c "${{ inputs.channel }}" -r "${{ needs.process.outputs.origin }}" "${{ inputs.version }}"
          python devscripts/make_lazy_extractors.py
      - name: Build
        run: |
          python -m bundle.pyinstaller

      - name: Verify --update-to
        if: vars.UPDATE_TO_VERIFICATION
        run: |
          foreach ($name in @("yt-dlp_x86")) {
            Copy-Item "./dist/${name}.exe" "./dist/yt_x86.exe"
            $version = & "./dist/yt-dlp_x86.exe" --version
            & "./dist/yt_x86.exe" -v --update-to yt-dlp/yt-dlp@2023.03.04
            $downgraded_version = & "./dist/${name}_downgraded.exe" --version
            if ($version -eq $downgraded_version) {
              exit 1
            }
          }

      - name: Upload artifacts
        uses: actions/upload-artifact@v4
        with:
          name: build-${{ github.job }}
          path: |
<<<<<<< HEAD
            dist/yt_x86.exe
=======
            dist/yt-dlp_x86.exe
          compression-level: 0
>>>>>>> cd0443fb

  meta_files:
    if: inputs.meta_files && always() && !cancelled()
    needs:
      - process
      - unix
      - linux_arm
      - macos
      - macos_legacy
      - windows
      - windows32
    runs-on: ubuntu-latest
    steps:
      - uses: actions/download-artifact@v4
        with:
          path: artifact
          pattern: build-*
          merge-multiple: true

      - name: Make SHA2-SUMS files
        run: |
          cd ./artifact/
          sha256sum * > ../SHA2-256SUMS
          sha512sum * > ../SHA2-512SUMS

      - name: Make Update spec
        run: |
          cat >> _update_spec << EOF
          # This file is used for regulating self-update
          lock 2022.08.18.36 .+ Python 3\.6
          lock 2023.11.16 (?!win_x86_exe).+ Python 3\.7
          lock 2023.11.16 win_x86_exe .+ Windows-(?:Vista|2008Server)
          lockV2 Rajeshwaran2001/yt-dlp 2022.08.18.36 .+ Python 3\.6
          lockV2 Rajeshwaran2001/yt-dlp 2023.11.16 (?!win_x86_exe).+ Python 3\.7
          lockV2 Rajeshwaran2001/yt-dlp 2023.11.16 win_x86_exe .+ Windows-(?:Vista|2008Server)
          lockV2 yt-dlp/yt-dlp-nightly-builds 2023.11.15.232826 (?!win_x86_exe).+ Python 3\.7
          lockV2 yt-dlp/yt-dlp-nightly-builds 2023.11.15.232826 win_x86_exe .+ Windows-(?:Vista|2008Server)
          lockV2 yt-dlp/yt-dlp-master-builds 2023.11.15.232812 (?!win_x86_exe).+ Python 3\.7
          lockV2 yt-dlp/yt-dlp-master-builds 2023.11.15.232812 win_x86_exe .+ Windows-(?:Vista|2008Server)
          EOF

      - name: Sign checksum files
        env:
          GPG_SIGNING_KEY: ${{ secrets.GPG_SIGNING_KEY }}
        if: env.GPG_SIGNING_KEY != ''
        run: |
          gpg --batch --import <<< "${{ secrets.GPG_SIGNING_KEY }}"
          for signfile in ./SHA*SUMS; do
            gpg --batch --detach-sign "$signfile"
          done

      - name: Upload artifacts
        uses: actions/upload-artifact@v4
        with:
          name: build-${{ github.job }}
          path: |
            _update_spec
            SHA*SUMS*
          compression-level: 0<|MERGE_RESOLUTION|>--- conflicted
+++ resolved
@@ -142,19 +142,11 @@
         run: |
           unset LD_LIBRARY_PATH  # Harmful; set by setup-python
           conda activate build
-<<<<<<< HEAD
           python pyinst.py --onedir
           (cd ./dist/yt_linux && zip -r ../yt_linux.zip .)
           python pyinst.py
           mv ./dist/yt_linux ./yt_linux
           mv ./dist/yt_linux.zip ./yt_linux.zip
-=======
-          python -m bundle.pyinstaller --onedir
-          (cd ./dist/yt-dlp_linux && zip -r ../yt-dlp_linux.zip .)
-          python -m bundle.pyinstaller
-          mv ./dist/yt-dlp_linux ./yt-dlp_linux
-          mv ./dist/yt-dlp_linux.zip ./yt-dlp_linux.zip
->>>>>>> cd0443fb
 
       - name: Verify --update-to
         if: vars.UPDATE_TO_VERIFICATION
@@ -174,18 +166,10 @@
         with:
           name: build-${{ github.job }}
           path: |
-<<<<<<< HEAD
             yt
             yt.tar.gz
             yt_linux
             yt_linux.zip
-=======
-            yt-dlp
-            yt-dlp.tar.gz
-            yt-dlp_linux
-            yt-dlp_linux.zip
-          compression-level: 0
->>>>>>> cd0443fb
 
   linux_arm:
     needs: process
@@ -244,12 +228,7 @@
         with:
           name: build-linux_${{ matrix.architecture }}
           path: | # run-on-arch-action designates armv7l as armv7
-<<<<<<< HEAD
             repo/dist/yt_linux_${{ (matrix.architecture == 'armv7' && 'armv7l') || matrix.architecture }}
-=======
-            repo/dist/yt-dlp_linux_${{ (matrix.architecture == 'armv7' && 'armv7l') || matrix.architecture }}
-          compression-level: 0
->>>>>>> cd0443fb
 
   macos:
     needs: process
@@ -273,15 +252,9 @@
           python3 devscripts/make_lazy_extractors.py
       - name: Build
         run: |
-<<<<<<< HEAD
           python3 pyinst.py --target-architecture universal2 --onedir
           (cd ./dist/yt_macos && zip -r ../yt_macos.zip .)
           python3 pyinst.py --target-architecture universal2
-=======
-          python3 -m bundle.pyinstaller --target-architecture universal2 --onedir
-          (cd ./dist/yt-dlp_macos && zip -r ../yt-dlp_macos.zip .)
-          python3 -m bundle.pyinstaller --target-architecture universal2
->>>>>>> cd0443fb
 
       - name: Verify --update-to
         if: vars.UPDATE_TO_VERIFICATION
@@ -298,14 +271,8 @@
         with:
           name: build-${{ github.job }}
           path: |
-<<<<<<< HEAD
             dist/yt_macos
             dist/yt_macos.zip
-=======
-            dist/yt-dlp_macos
-            dist/yt-dlp_macos.zip
-          compression-level: 0
->>>>>>> cd0443fb
 
   macos_legacy:
     needs: process
@@ -338,13 +305,8 @@
           python3 devscripts/make_lazy_extractors.py
       - name: Build
         run: |
-<<<<<<< HEAD
-          python3 pyinst.py
+          python3 -m bundle.pyinstaller
           mv dist/yt_macos dist/yt_macos_legacy
-=======
-          python3 -m bundle.pyinstaller
-          mv dist/yt-dlp_macos dist/yt-dlp_macos_legacy
->>>>>>> cd0443fb
 
       - name: Verify --update-to
         if: vars.UPDATE_TO_VERIFICATION
@@ -361,12 +323,7 @@
         with:
           name: build-${{ github.job }}
           path: |
-<<<<<<< HEAD
             dist/yt_macos_legacy
-=======
-            dist/yt-dlp_macos_legacy
-          compression-level: 0
->>>>>>> cd0443fb
 
   windows:
     needs: process
@@ -390,19 +347,11 @@
           python devscripts/make_lazy_extractors.py
       - name: Build
         run: |
-<<<<<<< HEAD
-          python setup.py py2exe
+          python -m bundle.py2exe
           Move-Item ./dist/yt-dlp.exe ./dist/yt_min.exe
-          python pyinst.py
-          python pyinst.py --onedir
-          Compress-Archive -Path ./dist/yt/* -DestinationPath ./dist/yt_win.zip
-=======
-          python -m bundle.py2exe
-          Move-Item ./dist/yt-dlp.exe ./dist/yt-dlp_min.exe
           python -m bundle.pyinstaller
           python -m bundle.pyinstaller --onedir
-          Compress-Archive -Path ./dist/yt-dlp/* -DestinationPath ./dist/yt-dlp_win.zip
->>>>>>> cd0443fb
+          Compress-Archive -Path ./dist/yt/* -DestinationPath ./dist/yt_win.zip
 
       - name: Verify --update-to
         if: vars.UPDATE_TO_VERIFICATION
@@ -422,17 +371,10 @@
         with:
           name: build-${{ github.job }}
           path: |
-<<<<<<< HEAD
             dist/yt.exe
             dist/yt_min.exe
             dist/yt_win.zip
-
-=======
-            dist/yt-dlp.exe
-            dist/yt-dlp_min.exe
-            dist/yt-dlp_win.zip
           compression-level: 0
->>>>>>> cd0443fb
 
   windows32:
     needs: process
@@ -477,12 +419,8 @@
         with:
           name: build-${{ github.job }}
           path: |
-<<<<<<< HEAD
             dist/yt_x86.exe
-=======
-            dist/yt-dlp_x86.exe
           compression-level: 0
->>>>>>> cd0443fb
 
   meta_files:
     if: inputs.meta_files && always() && !cancelled()
