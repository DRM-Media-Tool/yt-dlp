--- conflicted
+++ resolved
@@ -13,6 +13,7 @@
         default: true
         type: boolean
       linux_arm:
+        default: false
         default: false
         type: boolean
       macos:
@@ -316,11 +317,7 @@
       - name: Build
         run: |
           python setup.py py2exe
-<<<<<<< HEAD
-          Move-Item ./dist/yt-dlp.exe ./dist/yt.exe
-=======
-          Move-Item ./dist/yt-dlp.exe ./dist/yt_min.exe
->>>>>>> f0bba497
+          Move-Item ./dist/yt-dlp.exe ./dist/yt-dlp_min.exe
           python pyinst.py
           python pyinst.py --onedir
           Compress-Archive -Path ./dist/yt-dlp/* -DestinationPath ./dist/yt_win.zip
